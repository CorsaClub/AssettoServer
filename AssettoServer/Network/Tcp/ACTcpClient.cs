﻿using AssettoServer.Network.Packets;
using System;
using System.Collections.Generic;
using System.Diagnostics.CodeAnalysis;
using System.IO;
using System.Linq;
using System.Net;
using System.Net.Sockets;
using System.Threading;
using System.Threading.Channels;
using System.Threading.Tasks;
using AssettoServer.Network.Packets.Incoming;
using AssettoServer.Network.Packets.Outgoing;
using AssettoServer.Network.Packets.Outgoing.Handshake;
using AssettoServer.Network.Packets.Shared;
using AssettoServer.Network.Udp;
using AssettoServer.Server;
using AssettoServer.Server.Blacklist;
using AssettoServer.Server.Configuration;
using AssettoServer.Server.OpenSlotFilters;
using AssettoServer.Server.Weather;
using NanoSockets;
using Serilog;
using Serilog.Core;
using Serilog.Events;

namespace AssettoServer.Network.Tcp
{
    public class ACTcpClient
    {
        private ACServer Server { get; }
        private ACUdpServer UdpServer { get; }
        private readonly UdpPluginServer _udpPluginServer;
        public ILogger Logger { get; }
        public byte SessionId { get; set; }
        public string? Name { get; private set; }
        public string? Team { get; private set; }
        public string? NationCode { get; private set; }
        public bool IsAdministrator { get; internal set; }
        public ulong Guid { get; internal set; }
        public EntryCar EntryCar { get; internal set; } = null!;
        public bool IsDisconnectRequested => _disconnectRequested == 1;
        public bool HasSentFirstUpdate { get; private set; }
        public bool IsConnected { get; set; }
        public TcpClient TcpClient { get; }

        private NetworkStream TcpStream { get; }
<<<<<<< HEAD
        [MemberNotNullWhen(true, nameof(Name), nameof(Team), nameof(NationCode), nameof(Guid))]
=======
        [MemberNotNullWhen(true, nameof(Name), nameof(Team), nameof(NationCode))] 
>>>>>>> 0912ba97
        public bool HasStartedHandshake { get; private set; }
        public bool HasPassedChecksum { get; private set; }

        internal Address? UdpEndpoint { get; private set; }
        internal bool HasAssociatedUdp { get; private set; }
        internal bool SupportsCSPCustomUpdate { get; private set; }

        private ThreadLocal<byte[]> UdpSendBuffer { get; }
        private Memory<byte> TcpSendBuffer { get; }
        private Channel<IOutgoingNetworkPacket> OutgoingPacketChannel { get; }
        private CancellationTokenSource DisconnectTokenSource { get; }
        private Task SendLoopTask { get; set; } = null!;
        private long LastChatTime { get; set; }
        private int _disconnectRequested = 0;
        
        private readonly WeatherManager _weatherManager;
        private readonly SessionManager _sessionManager;
        private readonly EntryCarManager _entryCarManager;
        private readonly ACServerConfiguration _configuration;
        private readonly IBlacklistService _blacklist;
        private readonly ChecksumManager _checksumManager;
        private readonly CSPFeatureManager _cspFeatureManager;
        private readonly CSPServerExtraOptions _cspServerExtraOptions;
        private readonly CSPClientMessageTypeManager _cspClientMessageTypeManager;
        private readonly OpenSlotFilterChain _openSlotFilter;

        /// <summary>
        /// Fires when a client passed the checksum checks. This does not mean that the player has finished loading, use ClientFirstUpdateSent for that.
        /// </summary>
        public event EventHandler<ACTcpClient, EventArgs>? ChecksumPassed;
        
        /// <summary>
        /// Fires when a client failed the checksum check.
        /// </summary>
        public event EventHandler<ACTcpClient, EventArgs>? ChecksumFailed;
        
        /// <summary>
        /// Fires when a client has sent a chat message. Set ChatEventArgs.Cancel = true to stop it from being broadcast to other players.
        /// </summary>
        public event EventHandler<ACTcpClient, ChatMessageEventArgs>? ChatMessageReceived;
        
        /// <summary>
        /// Fires when a player has started disconnecting.
        /// </summary>
        public event EventHandler<ACTcpClient, EventArgs>? Disconnecting;
        
        /// <summary>
        /// Fires when a client has sent the first position update and is visible to other players.
        /// </summary>
        public event EventHandler<ACTcpClient, EventArgs>? FirstUpdateSent;

        /// <summary>
        /// Fires when a client collided with something. TargetCar will be null for environment collisions.
        /// There are up to 5 seconds delay before a collision is reported to the server.
        /// </summary>
        public event EventHandler<ACTcpClient, CollisionEventArgs>? Collision;

        public class ACTcpClientLogEventEnricher : ILogEventEnricher
        {
            private readonly ACTcpClient _client;

            public ACTcpClientLogEventEnricher(ACTcpClient client)
            {
                _client = client;
            }
            
            public void Enrich(LogEvent logEvent, ILogEventPropertyFactory propertyFactory)
            {
                var endpoint = (IPEndPoint)_client.TcpClient.Client.RemoteEndPoint!;
                logEvent.AddPropertyIfAbsent(propertyFactory.CreateProperty("ClientName", _client.Name));
                logEvent.AddPropertyIfAbsent(propertyFactory.CreateProperty("ClientSteamId", _client.Guid));
                logEvent.AddPropertyIfAbsent(propertyFactory.CreateProperty("ClientIpAddress", endpoint.Address.ToString()));
                logEvent.AddPropertyIfAbsent(propertyFactory.CreateProperty("ClientPort", endpoint.Port));
            }
        }

<<<<<<< HEAD
        public ACTcpClient(
            ACServer server, ACUdpServer udpServer, Steam steam, TcpClient tcpClient,
            SessionManager sessionManager, WeatherManager weatherManager,
            ACServerConfiguration configuration, EntryCarManager entryCarManager,
            IBlacklistService blacklist, ChecksumManager checksumManager,
            CSPFeatureManager cspFeatureManager, CSPServerExtraOptions cspServerExtraOptions,
            CSPClientMessageTypeManager cspClientMessageTypeManager, IWhitelistService whitelist,
            UdpPluginServer udpPluginServer
            )
        {
            Server = server;
            UdpServer = udpServer;
            _udpPluginServer = udpPluginServer;
            _steam = steam;
=======
        public ACTcpClient(ACServer server, ACUdpServer udpServer, TcpClient tcpClient, SessionManager sessionManager, WeatherManager weatherManager, ACServerConfiguration configuration, EntryCarManager entryCarManager, IBlacklistService blacklist, ChecksumManager checksumManager, CSPFeatureManager cspFeatureManager, CSPServerExtraOptions cspServerExtraOptions, CSPClientMessageTypeManager cspClientMessageTypeManager, OpenSlotFilterChain openSlotFilter)
        {
            Server = server;
            UdpServer = udpServer;
>>>>>>> 0912ba97
            Logger = new LoggerConfiguration()
                .MinimumLevel.Debug()
                .Enrich.With(new ACTcpClientLogEventEnricher(this))
                .WriteTo.Logger(Log.Logger)
                .CreateLogger();

            UdpSendBuffer = new ThreadLocal<byte[]>(() => new byte[1500]);

            TcpClient = tcpClient;
            _sessionManager = sessionManager;
            _weatherManager = weatherManager;
            _configuration = configuration;
            _entryCarManager = entryCarManager;
            _blacklist = blacklist;
            _checksumManager = checksumManager;
            _cspFeatureManager = cspFeatureManager;
            _cspServerExtraOptions = cspServerExtraOptions;
            _cspClientMessageTypeManager = cspClientMessageTypeManager;
            _openSlotFilter = openSlotFilter;
            tcpClient.ReceiveTimeout = (int)TimeSpan.FromMinutes(5).TotalMilliseconds;
            tcpClient.SendTimeout = (int)TimeSpan.FromSeconds(30).TotalMilliseconds;
            tcpClient.LingerState = new LingerOption(true, 2);

            TcpStream = tcpClient.GetStream();

            TcpSendBuffer = new byte[8192 + (_cspServerExtraOptions.EncodedWelcomeMessage.Length * 4) + 2];
            OutgoingPacketChannel = Channel.CreateBounded<IOutgoingNetworkPacket>(256);
            DisconnectTokenSource = new CancellationTokenSource();
        }

        internal Task StartAsync()
        {
            SendLoopTask = Task.Run(SendLoopAsync);
            _ = Task.Run(ReceiveLoopAsync);

            return Task.CompletedTask;
        }

        public void SendPacket<TPacket>(TPacket packet) where TPacket : IOutgoingNetworkPacket
        {
            try
            {
                if (!OutgoingPacketChannel.Writer.TryWrite(packet) && !(packet is SunAngleUpdate) && !IsDisconnectRequested)
                {
                    Logger.Warning("Cannot write packet to TCP packet queue for {ClientName}, disconnecting", Name);
                    _ = DisconnectAsync();
                }
            }
            catch (Exception ex)
            {
                Logger.Error(ex, "Error sending {PacketName} to {ClientName}", typeof(TPacket).Name, Name);
            }
        }

        internal void SendPacketUdp<TPacket>(in TPacket packet) where TPacket : IOutgoingNetworkPacket
        {
            try
            {
                if (!UdpEndpoint.HasValue)
                {
                    throw new InvalidOperationException($"UDP endpoint not associated for {Name}");
                }
                
                byte[] buffer = UdpSendBuffer.Value!;
                PacketWriter writer = new PacketWriter(buffer);
                int bytesWritten = writer.WritePacket(in packet);

                UdpServer.Send(UdpEndpoint.Value, buffer, 0, bytesWritten);
            }
            catch (Exception ex)
            {
                Logger.Error(ex, "Error sending {PacketName} to {ClientName}", typeof(TPacket).Name, Name);
            }
        }

        private async Task SendLoopAsync()
        {
            try
            {
                await foreach (var packet in OutgoingPacketChannel.Reader.ReadAllAsync(DisconnectTokenSource.Token))
                {
                    if (packet is not SunAngleUpdate)
                    {
                        if (packet is AuthFailedResponse authResponse)
                            Logger.Debug("Sending {PacketName} ({AuthResponseReason})", packet.GetType().Name, authResponse.Reason);
                        else if (packet is ChatMessage { SessionId: 255 } chatMessage)
                            Logger.Verbose("Sending {PacketName} ({ChatMessage}) to {ClientName}", packet.GetType().Name, chatMessage.Message, Name);
                        else
                            Logger.Verbose("Sending {PacketName} to {ClientName}", packet.GetType().Name, Name);
                    }

                    PacketWriter writer = new PacketWriter(TcpStream, TcpSendBuffer);
                    writer.WritePacket(packet);

                    await writer.SendAsync(DisconnectTokenSource.Token);
                }
            }
            catch (ChannelClosedException) { }
            catch (ObjectDisposedException) { }
            catch (OperationCanceledException) { }
            catch (Exception ex)
            {
                Logger.Error(ex, "Error sending TCP packet to {ClientName}", Name);
                _ = DisconnectAsync();
            }
        }

        private async Task ReceiveLoopAsync()
        {
            byte[] buffer = new byte[2046];
            NetworkStream stream = TcpStream;

            try
            {
                while (!DisconnectTokenSource.IsCancellationRequested)
                {
                    PacketReader reader = new PacketReader(stream, buffer);
                    reader.SliceBuffer(await reader.ReadPacketAsync());

                    if (reader.Buffer.Length == 0)
                        return;

                    ACServerProtocol id = (ACServerProtocol)reader.Read<byte>();

                    if (id != ACServerProtocol.ClientEvent)
                        Logger.Verbose("Received TCP packet with ID {PacketId:X}", id);

                    if (!HasStartedHandshake && id != ACServerProtocol.RequestNewConnection)
                        return;

                    if (!HasStartedHandshake)
                    {
                        HandshakeRequest handshakeRequest = reader.ReadPacket<HandshakeRequest>();
                        if (handshakeRequest.Name.Length > 25)
                            handshakeRequest.Name = handshakeRequest.Name.Substring(0, 25);

                        Name = handshakeRequest.Name.Trim();
                        Team = handshakeRequest.Team;
                        NationCode = handshakeRequest.Nation;
                        Guid = handshakeRequest.Guid;

                        Logger.Information("{ClientName} ({ClientSteamId} - {ClientIpEndpoint}) is attempting to connect ({CarModel})", handshakeRequest.Name, handshakeRequest.Guid, TcpClient.Client.RemoteEndPoint?.ToString(), handshakeRequest.RequestedCar);

                        List<string> cspFeatures;
                        if (!string.IsNullOrEmpty(handshakeRequest.Features))
                        {
                            cspFeatures = handshakeRequest.Features.Split(',').ToList();
                            Logger.Debug("{ClientName} supports extra CSP features: {ClientFeatures}", handshakeRequest.Name, cspFeatures);
                        }
                        else
                        {
                            cspFeatures = new List<string>();
                        }

                        AuthFailedResponse? response;
                        if (id != ACServerProtocol.RequestNewConnection || handshakeRequest.ClientVersion != 202)
                            SendPacket(new UnsupportedProtocolResponse());
                        else if (await _blacklist.IsBlacklistedAsync(handshakeRequest.Guid))
                            SendPacket(new BlacklistedResponse());
                        else if (_configuration.Server.Password?.Length > 0 && handshakeRequest.Password != _configuration.Server.Password && handshakeRequest.Password != _configuration.Server.AdminPassword)
                            SendPacket(new WrongPasswordResponse());
                        else if (!_sessionManager.CurrentSession.Configuration.IsOpen)
                            SendPacket(new SessionClosedResponse());
                        else if (!_cspFeatureManager.ValidateHandshake(cspFeatures))
                            SendPacket(new AuthFailedResponse("Missing CSP features. Please update CSP and/or Content Manager."));
                        else if ((response = await _openSlotFilter.ShouldAcceptConnectionAsync(this, handshakeRequest)).HasValue)
                            SendPacket(response.Value);
                        else if (!await _entryCarManager.TrySecureSlotAsync(this, handshakeRequest))
                            SendPacket(new NoSlotsAvailableResponse());
                        else
                        {
                            if (EntryCar == null)
                                throw new InvalidOperationException("No EntryCar set even though handshake started");

                            EntryCar.SetActive();
                            SupportsCSPCustomUpdate = _configuration.Extra.EnableCustomUpdate && cspFeatures.Contains("CUSTOM_UPDATE");

                            // Gracefully despawn AI cars
                            EntryCar.SetAiOverbooking(0);

                            if (!string.IsNullOrWhiteSpace(_configuration.Server.AdminPassword) && handshakeRequest.Password == _configuration.Server.AdminPassword)
                                IsAdministrator = true;

                            Logger.Information("{ClientName} ({ClientSteamId}, {SessionId} ({Car})) has connected", Name, Guid, SessionId, EntryCar.Model + "-" + EntryCar.Skin);

                            var cfg = _configuration.Server;
                            HandshakeResponse handshakeResponse = new HandshakeResponse
                            {
                                ABSAllowed = cfg.ABSAllowed,
                                TractionControlAllowed = cfg.TractionControlAllowed,
                                AllowedTyresOutCount = cfg.AllowedTyresOutCount,
                                AllowTyreBlankets = cfg.AllowTyreBlankets,
                                AutoClutchAllowed = cfg.AutoClutchAllowed,
                                CarModel = EntryCar.Model,
                                CarSkin = EntryCar.Skin,
                                FuelConsumptionRate = cfg.FuelConsumptionRate,
                                HasExtraLap = cfg.HasExtraLap,
                                InvertedGridPositions = cfg.InvertedGridPositions,
                                IsGasPenaltyDisabled = cfg.IsGasPenaltyDisabled,
                                IsVirtualMirrorForced = cfg.IsVirtualMirrorForced,
                                JumpStartPenaltyMode = cfg.JumpStartPenaltyMode,
                                MechanicalDamageRate = cfg.MechanicalDamageRate,
                                PitWindowEnd = cfg.PitWindowEnd,
                                PitWindowStart = cfg.PitWindowStart,
                                StabilityAllowed = cfg.StabilityAllowed,
                                RaceOverTime = cfg.RaceOverTime,
                                RefreshRateHz = cfg.RefreshRateHz,
                                ResultScreenTime = cfg.ResultScreenTime,
                                ServerName = cfg.Name,
                                SessionId = SessionId,
                                SunAngle = (float)WeatherUtils.SunAngleFromTicks(_weatherManager.CurrentDateTime.TimeOfDay.TickOfDay),
                                TrackConfig = cfg.TrackConfig,
                                TrackName = cfg.Track,
                                TyreConsumptionRate = cfg.TyreConsumptionRate,
                                UdpPort = cfg.UdpPort,
                                CurrentSession = _sessionManager.CurrentSession,
                                ChecksumCount = (byte)_checksumManager.TrackChecksums.Count,
                                ChecksumPaths = _checksumManager.TrackChecksums.Keys,
                                CurrentTime = _sessionManager.ServerTimeMilliseconds,
                                LegalTyres = cfg.LegalTyres,
                                RandomSeed = 123,
                                SessionCount = (byte)_configuration.Sessions.Count,
                                Sessions = _configuration.Sessions,
                                SpawnPosition = SessionId,
                                TrackGrip = Math.Clamp(cfg.DynamicTrack != null ? cfg.DynamicTrack.BaseGrip + (cfg.DynamicTrack.GripPerLap * cfg.DynamicTrack.TotalLapCount) : 1, 0, 1),
                                MaxContactsPerKm = cfg.MaxContactsPerKm
                            };

                            HasStartedHandshake = true;
                            SendPacket(handshakeResponse);

                            _ = Task.Delay(TimeSpan.FromMinutes(_configuration.Extra.PlayerLoadingTimeoutMinutes)).ContinueWith(async _ =>
                            {
                                if (EntryCar.Client == this && IsConnected && !HasSentFirstUpdate)
                                {
                                    Logger.Information("{ClientName} has taken too long to spawn in and will be disconnected", Name);
                                    await DisconnectAsync();
                                }
                            });
                        }

                        if (!HasStartedHandshake)
                            return;
                    }
                    else if (HasStartedHandshake)
                    {
                        switch (id)
                        {
                            case ACServerProtocol.CleanExitDrive:
                                Logger.Debug("Received clean exit from {ClientName} ({SessionId})", Name, SessionId);
                                return;
                            case ACServerProtocol.P2PUpdate:
                                OnP2PUpdate(reader);
                                break;
                            case ACServerProtocol.CarListRequest:
                                OnCarListRequest(reader);
                                break;
                            case ACServerProtocol.Checksum:
                                await OnChecksumAsync(reader);
                                break;
                            case ACServerProtocol.Chat:
                                OnChat(reader);
                                break;
                            case ACServerProtocol.LapCompleted:
                                OnLapCompletedMessageReceived(reader);
                                break;
                            case ACServerProtocol.TyreCompoundChange:
                                OnTyreCompoundChange(reader);
                                break;
                            case ACServerProtocol.ClientEvent:
                                OnClientEvent(reader);
                                break;
                            case ACServerProtocol.Extended:
                                byte extendedId = reader.Read<byte>();
                                Logger.Verbose("Received extended TCP packet with ID {PacketId:X}", id);

                                if (extendedId == (byte)CSPMessageTypeTcp.SpectateCar)
                                    OnSpectateCar(reader);
                                else if (extendedId == (byte)CSPMessageTypeTcp.ClientMessage)
                                    OnCSPClientMessage(reader);
                                break;
                            default:
                                break;
                        }
                    }
                }
            }
            catch (ObjectDisposedException) { }
            catch (IOException) { }
            catch (Exception ex)
            {
                Logger.Error(ex, "Error receiving TCP packet from {ClientName}", Name);
            }
            finally
            {
                await DisconnectAsync();
            }
        }

        private void OnClientEvent(PacketReader reader)
        {
            ClientEvent clientEvent = reader.ReadPacket<ClientEvent>();

            foreach (var evt in clientEvent.ClientEvents)
            {
                EntryCar? targetCar = null;
                
                if (evt.Type == ClientEventType.CollisionWithCar)
                {
                    targetCar = _entryCarManager.EntryCars[evt.TargetSessionId];
                    Logger.Information("Collision between {SourceCarName} ({SourceCarSessionId}) and {TargetCarName} ({TargetCarSessionId}), rel. speed {Speed:F0}km/h", 
                        Name, EntryCar.SessionId, targetCar.Client?.Name ?? targetCar.AiName, targetCar.SessionId, evt.Speed);
                }
                else
                {
                    Logger.Information("Collision between {SourceCarName} ({SourceCarSessionId}) and environment, rel. speed {Speed:F0}km/h", 
                        Name, EntryCar.SessionId, evt.Speed);
                }

                _udpPluginServer.OnClientEvent(EntryCar.SessionId, evt);
                Collision?.Invoke(this, new CollisionEventArgs(targetCar, evt.Speed, evt.Position, evt.RelPosition));
            }
        }

        private void OnSpectateCar(PacketReader reader)
        {
            SpectateCar spectatePacket = reader.ReadPacket<SpectateCar>();
            EntryCar.TargetCar = spectatePacket.SessionId != SessionId ? _entryCarManager.EntryCars[spectatePacket.SessionId] : null;
        }

        private void OnCSPClientMessage(PacketReader reader)
        {
            CSPClientMessageType packetType = (CSPClientMessageType)reader.Read<ushort>();
            if (packetType == CSPClientMessageType.LuaMessage)
            {
                uint luaPacketType = reader.Read<uint>();

                if (_cspClientMessageTypeManager.MessageTypes.TryGetValue(luaPacketType, out var handler))
                {
                    handler(this, reader);
                }
                else
                {
                    CSPClientMessage clientMessage = reader.ReadPacket<CSPClientMessage>();
                    clientMessage.Type = packetType;
                    clientMessage.LuaType = luaPacketType;
                    clientMessage.SessionId = SessionId;

                    Logger.Debug("Unknown CSP lua client message with type 0x{LuaType:X} received, data {Data}", clientMessage.LuaType, Convert.ToHexString(clientMessage.Data));
                    _entryCarManager.BroadcastPacket(clientMessage);
                }
            }
            else
            {
                CSPClientMessage clientMessage = reader.ReadPacket<CSPClientMessage>();
                clientMessage.Type = packetType;
                clientMessage.SessionId = SessionId;
                
                Log.Verbose("Client message received from {Name} ({SessionId}), type {Type}, data {Data}", Name, SessionId, packetType, clientMessage.Data);
                _entryCarManager.BroadcastPacket(clientMessage);
            }
        }

        private async ValueTask OnChecksumAsync(PacketReader reader)
        {
            bool passedChecksum = false;
            byte[] fullChecksum = new byte[16 * (_checksumManager.TrackChecksums.Count + 1)];
            if (reader.Buffer.Length == fullChecksum.Length + 1)
            {
                reader.ReadBytes(fullChecksum);
                passedChecksum = !_checksumManager.CarChecksums.TryGetValue(EntryCar.Model, out List<byte[]>? modelChecksums) || modelChecksums.Count == 0
                                 || modelChecksums.Any(c => fullChecksum.AsSpan().Slice(fullChecksum.Length - 16).SequenceEqual(c));

                KeyValuePair<string, byte[]>[] allChecksums = _checksumManager.TrackChecksums.ToArray();
                for (int i = 0; i < allChecksums.Length; i++)
                {
                    if (!allChecksums[i].Value.AsSpan().SequenceEqual(fullChecksum.AsSpan().Slice(i * 16, 16)))
                    {
                        Logger.Information("{ClientName} failed checksum for file {ChecksumFile}", Name, allChecksums[i].Key);
                        passedChecksum = false;
                        break;
                    }
                }
            }

            HasPassedChecksum = passedChecksum;
            if (!passedChecksum)
            {
                ChecksumFailed?.Invoke(this, EventArgs.Empty);
                await _entryCarManager.KickAsync(this, KickReason.ChecksumFailed, null, null, $"{Name} failed the checksum check and has been kicked.");
            }
            else
            {
                ChecksumPassed?.Invoke(this, EventArgs.Empty);

                _entryCarManager.BroadcastPacket(new CarConnected
                {
                    SessionId = SessionId,
                    Name = Name,
                    Nation = NationCode
                }, this);
            }
        }

        private void OnChat(PacketReader reader)
        {
            long currentTime = _sessionManager.ServerTimeMilliseconds;
            if (currentTime - LastChatTime < 1000)
                return;
            LastChatTime = currentTime;

            if (_configuration.Extra.AfkKickBehavior == AfkKickBehavior.PlayerInput)
            {
                EntryCar.SetActive();
            }

            ChatMessage chatMessage = reader.ReadPacket<ChatMessage>();
            chatMessage.SessionId = SessionId;
            
            Logger.Information("CHAT: {ClientName} ({SessionId}): {ChatMessage}", Name, SessionId, chatMessage.Message);

            var args = new ChatMessageEventArgs
            {
                ChatMessage = chatMessage
            };
            ChatMessageReceived?.Invoke(this, args);
        }

        private void OnTyreCompoundChange(PacketReader reader)
        {
            TyreCompoundChangeRequest compoundChangeRequest = reader.ReadPacket<TyreCompoundChangeRequest>();
            EntryCar.Status.CurrentTyreCompound = compoundChangeRequest.CompoundName;

            _entryCarManager.BroadcastPacket(new TyreCompoundUpdate
            {
                CompoundName = compoundChangeRequest.CompoundName,
                SessionId = SessionId
            });
        }

        private void OnP2PUpdate(PacketReader reader)
        {
            // ReSharper disable once InconsistentNaming
            P2PUpdateRequest p2pUpdateRequest = reader.ReadPacket<P2PUpdateRequest>();
            if (p2pUpdateRequest.P2PCount == -1)
            {
                SendPacket(new P2PUpdate
                {
                    Active = false,
                    P2PCount = EntryCar.Status.P2PCount,
                    SessionId = SessionId
                });
            }
            else
            {
                _entryCarManager.BroadcastPacket(new P2PUpdate
                {
                    Active = EntryCar.Status.P2PActive,
                    P2PCount = EntryCar.Status.P2PCount,
                    SessionId = SessionId
                });
            }
        }

        private void OnCarListRequest(PacketReader reader)
        {
            CarListRequest carListRequest = reader.ReadPacket<CarListRequest>();

            List<EntryCar> carsInPage = _entryCarManager.EntryCars.Skip(carListRequest.PageIndex).Take(10).ToList();
            CarListResponse carListResponse = new CarListResponse()
            {
                PageIndex = carListRequest.PageIndex,
                EntryCarsCount = carsInPage.Count,
                EntryCars = carsInPage
            };

            SendPacket(carListResponse);
        }

        private void OnLapCompletedMessageReceived(PacketReader reader)
        {
            LapCompletedIncoming lapPacket = reader.ReadPacket<LapCompletedIncoming>();

            //_configuration.DynamicTrack.TotalLapCount++; // TODO reset at some point
            if (OnLapCompleted(lapPacket))
            {
                LapCompletedOutgoing packet = Server.CreateLapCompletedPacket(SessionId, lapPacket.LapTime, lapPacket.Cuts);
                Server.SendLapCompletedMessage(packet);
                _udpPluginServer.OnLapCompleted(packet);
            }
        }

        private bool OnLapCompleted(LapCompletedIncoming lap)
        {
            int timestamp = (int)_sessionManager.ServerTimeMilliseconds;

            var entryCarResult = _sessionManager.CurrentSession.Results?[SessionId] ?? throw new InvalidOperationException("Current session does not have results set");

            if (entryCarResult.HasCompletedLastLap)
            {
                Logger.Debug("Lap rejected by {ClientName}, already finished", Name);
                return false;
            }

            if (_sessionManager.CurrentSession.Configuration.Type == SessionType.Race && entryCarResult.NumLaps >= _sessionManager.CurrentSession.Configuration.Laps && !_sessionManager.CurrentSession.Configuration.IsTimedRace)
            {
                Logger.Debug("Lap rejected by {ClientName}, race over", Name);
                return false;
            }

            Logger.Information("Lap completed by {ClientName}, {NumCuts} cuts, laptime {LapTime}", Name, lap.Cuts, lap.LapTime);

            // TODO unfuck all of this

            if (_sessionManager.CurrentSession.Configuration.Type == SessionType.Race || lap.Cuts == 0)
            {
                entryCarResult.LastLap = lap.LapTime;
                if (lap.LapTime < entryCarResult.BestLap)
                {
                    entryCarResult.BestLap = lap.LapTime;
                }

                entryCarResult.NumLaps++;
                if (entryCarResult.NumLaps > _sessionManager.CurrentSession.LeaderLapCount)
                {
                    _sessionManager.CurrentSession.LeaderLapCount = entryCarResult.NumLaps;
                }

                entryCarResult.TotalTime = (uint)(_sessionManager.CurrentSession.SessionTimeMilliseconds - EntryCar.Ping / 2);

                if (_sessionManager.CurrentSession.SessionOverFlag)
                {
                    if (_sessionManager.CurrentSession.Configuration.Type == SessionType.Race && _sessionManager.CurrentSession.Configuration.IsTimedRace)
                    {
                        if (_configuration.Server.HasExtraLap)
                        {
                            if (entryCarResult.NumLaps <= _sessionManager.CurrentSession.LeaderLapCount)
                            {
                                entryCarResult.HasCompletedLastLap = _sessionManager.CurrentSession.LeaderHasCompletedLastLap;
                            }
                            else if (_sessionManager.CurrentSession.TargetLap > 0)
                            {
                                if (entryCarResult.NumLaps >= _sessionManager.CurrentSession.TargetLap)
                                {
                                    _sessionManager.CurrentSession.LeaderHasCompletedLastLap = true;
                                    entryCarResult.HasCompletedLastLap = true;
                                }
                            }
                            else
                            {
                                _sessionManager.CurrentSession.TargetLap = entryCarResult.NumLaps + 1;
                            }
                        }
                        else if (entryCarResult.NumLaps <= _sessionManager.CurrentSession.LeaderLapCount)
                        {
                            entryCarResult.HasCompletedLastLap = _sessionManager.CurrentSession.LeaderHasCompletedLastLap;
                        }
                        else
                        {
                            _sessionManager.CurrentSession.LeaderHasCompletedLastLap = true;
                            entryCarResult.HasCompletedLastLap = true;
                        }
                    }
                    else
                    {
                        entryCarResult.HasCompletedLastLap = true;
                    }
                }

                if (_sessionManager.CurrentSession.Configuration.Type != SessionType.Race)
                {
                    if (_sessionManager.CurrentSession.EndTime != 0)
                    {
                        entryCarResult.HasCompletedLastLap = true;
                    }
                }
                else if (_sessionManager.CurrentSession.Configuration.IsTimedRace)
                {
                    if (_sessionManager.CurrentSession.LeaderHasCompletedLastLap && _sessionManager.CurrentSession.EndTime == 0)
                    {
                        _sessionManager.CurrentSession.EndTime = timestamp;
                    }
                }
                else if (entryCarResult.NumLaps != _sessionManager.CurrentSession.Configuration.Laps)
                {
                    if (_sessionManager.CurrentSession.EndTime != 0)
                    {
                        entryCarResult.HasCompletedLastLap = true;
                    }
                }
                else if (!entryCarResult.HasCompletedLastLap)
                {
                    entryCarResult.HasCompletedLastLap = true;
                    if (_sessionManager.CurrentSession.EndTime == 0)
                    {
                        _sessionManager.CurrentSession.EndTime = timestamp;
                    }
                }
                else if (_sessionManager.CurrentSession.EndTime != 0)
                {
                    entryCarResult.HasCompletedLastLap = true;
                }

                return true;
            }

            if (_sessionManager.CurrentSession.EndTime == 0)
                return true;

            entryCarResult.HasCompletedLastLap = true;
            return false;
        }

        internal void SendFirstUpdate()
        {
            if (HasSentFirstUpdate)
                return;

            TcpClient.ReceiveTimeout = 0;
            EntryCar.LastPongTime = _sessionManager.ServerTimeMilliseconds;
            HasSentFirstUpdate = true;

            List<EntryCar> connectedCars = _entryCarManager.EntryCars.Where(c => c.Client != null || c.AiControlled).ToList();

            _udpPluginServer.OnClientFirstUpdate(EntryCar.SessionId);

            if (!string.IsNullOrEmpty(_cspServerExtraOptions.EncodedWelcomeMessage))
                SendPacket(new WelcomeMessage { Message = _cspServerExtraOptions.EncodedWelcomeMessage });

            SendPacket(new DriverInfoUpdate { ConnectedCars = connectedCars });
            _weatherManager.SendWeather(this);

            foreach (EntryCar car in connectedCars)
            {
                SendPacket(new MandatoryPitUpdate { MandatoryPit = car.Status.MandatoryPit, SessionId = car.SessionId });
                if (car != EntryCar)
                    SendPacket(new TyreCompoundUpdate { SessionId = car.SessionId, CompoundName = car.Status.CurrentTyreCompound });

                if (_configuration.Extra.AiParams.HideAiCars)
                {
                    SendPacket(new CSPCarVisibilityUpdate
                    {
                        SessionId = car.SessionId,
                        Visible = car.AiControlled ? CSPCarVisibility.Invisible : CSPCarVisibility.Visible
                    });
                }
            }

            // TODO: sent DRS zones

            Server.SendLapCompletedMessage(Server.CreateLapCompletedPacket(0xFF, 0, 0));

            _ = Task.Delay(40000).ContinueWith(async _ =>
            {
                if (!HasPassedChecksum && IsConnected)
                {
                    await _entryCarManager.KickAsync(this, KickReason.ChecksumFailed, null, null, $"{Name} did not send the requested checksums.");
                }
            });
            
            FirstUpdateSent?.Invoke(this, EventArgs.Empty);
        }

        internal bool TryAssociateUdp(Address endpoint)
        {
            if (HasAssociatedUdp)
                return false;

            UdpEndpoint = endpoint;
            HasAssociatedUdp = true;

            return true;
        }

        internal async Task DisconnectAsync()
        {
            try
            {
                if (Interlocked.CompareExchange(ref _disconnectRequested, 1, 0) == 1)
                    return;

                await Task.Yield();

                if (!string.IsNullOrEmpty(Name))
                {
                    Logger.Debug("Disconnecting {ClientName} ({$ClientIpEndpoint})", Name, TcpClient.Client.RemoteEndPoint);
                    Disconnecting?.Invoke(this, EventArgs.Empty);
                }

                OutgoingPacketChannel.Writer.TryComplete();
                _ = await Task.WhenAny(Task.Delay(2000), SendLoopTask);

                try
                {
                    DisconnectTokenSource.Cancel();
                    DisconnectTokenSource.Dispose();
                }
                catch (ObjectDisposedException) { }
                
                if (IsConnected)
                    await _entryCarManager.DisconnectClientAsync(this);

                TcpClient.Dispose();
            }
            catch (Exception ex)
            {
                Logger.Error(ex, "Error disconnecting {ClientName}", Name);
            }
        }
    }
}<|MERGE_RESOLUTION|>--- conflicted
+++ resolved
@@ -45,11 +45,7 @@
         public TcpClient TcpClient { get; }
 
         private NetworkStream TcpStream { get; }
-<<<<<<< HEAD
-        [MemberNotNullWhen(true, nameof(Name), nameof(Team), nameof(NationCode), nameof(Guid))]
-=======
-        [MemberNotNullWhen(true, nameof(Name), nameof(Team), nameof(NationCode))] 
->>>>>>> 0912ba97
+        [MemberNotNullWhen(true, nameof(Name), nameof(Team), nameof(NationCode))]
         public bool HasStartedHandshake { get; private set; }
         public bool HasPassedChecksum { get; private set; }
 
@@ -126,27 +122,10 @@
             }
         }
 
-<<<<<<< HEAD
-        public ACTcpClient(
-            ACServer server, ACUdpServer udpServer, Steam steam, TcpClient tcpClient,
-            SessionManager sessionManager, WeatherManager weatherManager,
-            ACServerConfiguration configuration, EntryCarManager entryCarManager,
-            IBlacklistService blacklist, ChecksumManager checksumManager,
-            CSPFeatureManager cspFeatureManager, CSPServerExtraOptions cspServerExtraOptions,
-            CSPClientMessageTypeManager cspClientMessageTypeManager, IWhitelistService whitelist,
-            UdpPluginServer udpPluginServer
-            )
+        public ACTcpClient(ACServer server, ACUdpServer udpServer, TcpClient tcpClient, SessionManager sessionManager, WeatherManager weatherManager, ACServerConfiguration configuration, EntryCarManager entryCarManager, IBlacklistService blacklist, ChecksumManager checksumManager, CSPFeatureManager cspFeatureManager, CSPServerExtraOptions cspServerExtraOptions, CSPClientMessageTypeManager cspClientMessageTypeManager, OpenSlotFilterChain openSlotFilter)
         {
             Server = server;
             UdpServer = udpServer;
-            _udpPluginServer = udpPluginServer;
-            _steam = steam;
-=======
-        public ACTcpClient(ACServer server, ACUdpServer udpServer, TcpClient tcpClient, SessionManager sessionManager, WeatherManager weatherManager, ACServerConfiguration configuration, EntryCarManager entryCarManager, IBlacklistService blacklist, ChecksumManager checksumManager, CSPFeatureManager cspFeatureManager, CSPServerExtraOptions cspServerExtraOptions, CSPClientMessageTypeManager cspClientMessageTypeManager, OpenSlotFilterChain openSlotFilter)
-        {
-            Server = server;
-            UdpServer = udpServer;
->>>>>>> 0912ba97
             Logger = new LoggerConfiguration()
                 .MinimumLevel.Debug()
                 .Enrich.With(new ACTcpClientLogEventEnricher(this))
