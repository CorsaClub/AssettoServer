--- conflicted
+++ resolved
@@ -666,11 +666,7 @@
                     _sessionManager.CurrentSession.LeaderLapCount = entryCarResult.NumLaps;
                 }
 
-<<<<<<< HEAD
-                entryCarResult.TotalTime = (uint)(_sessionManager.CurrentSession.SessionTimeMilliseconds - (EntryCar.Ping / 2));
-=======
                 entryCarResult.TotalTime = (uint)(_sessionManager.CurrentSession.SessionTimeMilliseconds - EntryCar.Ping / 2);
->>>>>>> 38512519
 
                 if (_sessionManager.CurrentSession.SessionOverFlag)
                 {
