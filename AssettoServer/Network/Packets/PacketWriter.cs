﻿using AssettoServer.Network.Packets.Outgoing;
using System;
using System.IO;
using System.Runtime.InteropServices;
using System.Text;
using System.Threading;
using System.Threading.Tasks;

namespace AssettoServer.Network.Packets;

public struct PacketWriter
{
    public readonly Stream? Stream;
    public Memory<byte> Buffer { get; private set; }

    private int _writePosition;
    private readonly bool _rcon = false;

    public PacketWriter(Stream stream, Memory<byte> buffer, bool rcon = false)
    {
        Stream = stream;
        Buffer = buffer;
        _rcon = rcon;
        _writePosition = rcon ? 4 : 2;
            
    }
    public PacketWriter(Memory<byte> buffer)
    {
        Stream = null;
        Buffer = buffer;
        _writePosition = 0;
    }

    public int WritePacket<TPacket>(in TPacket packet) where TPacket : IOutgoingNetworkPacket
    {
        packet.ToWriter(ref this);
        return _writePosition;
    }

    public async ValueTask SendAsync(CancellationToken cancellationToken = default)
    {
        if (Stream == null)
            throw new ArgumentNullException(nameof(Stream));

        if (_rcon)
        {
            Write<byte>(0);
            int packetSize = _writePosition - 4;
            MemoryMarshal.Write(Buffer.Span, ref packetSize);
                
            await Stream.WriteAsync(Buffer.Slice(0, packetSize + 4), cancellationToken);
        }
        else
        {
            ushort packetSize = (ushort)(_writePosition - 2);
            MemoryMarshal.Write(Buffer.Span, ref packetSize);

            await Stream.WriteAsync(Buffer.Slice(0, packetSize + 2), cancellationToken);
        }
    }

<<<<<<< HEAD
        public void WriteASCIIString(string? str, bool bigLength = false)
            => WriteString(str, Encoding.ASCII, bigLength ? 2 : 1);

        public void WriteUTF32String(string? str, bool bigLength = false)
            => WriteString(str, Encoding.UTF32, bigLength ? 2 : 1);
=======
    public void WriteASCIIString(string? str, bool bigLength = false)
        => WriteString(str, Encoding.ASCII, bigLength ? 2 : 1);
>>>>>>> 0912ba97

    public void WriteUTF32String(string? str, bool bigLength = false)
        => WriteString(str, Encoding.UTF32, bigLength ? 2: 1);

    public void WriteString(string? str, Encoding encoding, int length = 1)
    {
        str ??= string.Empty;

        if (length == 1)
            Write((byte)str.Length);
        else if (length == 2)
            Write((ushort)str.Length);
        else if (length == 4)
            Write((uint)str.Length);
        else
            throw new ArgumentOutOfRangeException(nameof(length));

        int bytesWritten = encoding.GetBytes(str, Buffer.Slice(_writePosition).Span);
        _writePosition += bytesWritten;
    }

    public void WriteStringFixed(string? str, Encoding encoding, int capacity, bool pad = true)
    {
        str ??= string.Empty;

        int bytesWritten = encoding.GetBytes(str, Buffer.Slice(_writePosition, capacity).Span);
        _writePosition += bytesWritten;

        if (pad)
        {
            int remaining = capacity - bytesWritten;
            Buffer.Slice(_writePosition, remaining).Span.Fill(0);
            _writePosition += remaining;
        }
    }

    public void Write<T>(T value) where T : struct
    {
        WriteBytes(MemoryMarshal.AsBytes(MemoryMarshal.CreateSpan(ref value, 1)));
    }

    public void WriteBytes(Span<byte> bytes)
    {
        bytes.CopyTo(Buffer.Slice(_writePosition).Span);
        _writePosition += bytes.Length;
    }
}<|MERGE_RESOLUTION|>--- conflicted
+++ resolved
@@ -59,16 +59,8 @@
         }
     }
 
-<<<<<<< HEAD
-        public void WriteASCIIString(string? str, bool bigLength = false)
-            => WriteString(str, Encoding.ASCII, bigLength ? 2 : 1);
-
-        public void WriteUTF32String(string? str, bool bigLength = false)
-            => WriteString(str, Encoding.UTF32, bigLength ? 2 : 1);
-=======
     public void WriteASCIIString(string? str, bool bigLength = false)
         => WriteString(str, Encoding.ASCII, bigLength ? 2 : 1);
->>>>>>> 0912ba97
 
     public void WriteUTF32String(string? str, bool bigLength = false)
         => WriteString(str, Encoding.UTF32, bigLength ? 2: 1);
