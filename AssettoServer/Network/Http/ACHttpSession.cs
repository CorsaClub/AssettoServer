﻿using AssettoServer.Server;
using NetCoreServer;
using Newtonsoft.Json;
using Newtonsoft.Json.Serialization;
using System;
using System.Collections.Generic;
using System.Linq;
using System.Security.Cryptography;
using System.Text;
using System.Threading.Tasks;

namespace AssettoServer.Network.Http
{
    class ACHttpSession : HttpSession
    {
        public ACServer ACServer { get; }

        public ACHttpSession(ACServer acServer, HttpServer server) : base(server)
        { 
            ACServer = acServer;
        }

        private string IdFromGuid(string guid)
        {
            if (guid != null)
            {
                using (SHA1Managed sha1 = new SHA1Managed())
                {
                    var hash = sha1.ComputeHash(Encoding.UTF8.GetBytes("antarcticfurseal" + guid));
                    StringBuilder sb = new StringBuilder();
                    foreach(byte b in hash)
                    {
                        sb.Append(b.ToString("x2"));
                    }
                    return sb.ToString();
                }
            }

            return null;
        }

        protected override void OnReceivedRequest(HttpRequest request)
        {
            if(request.Method == "GET")
            {
                string requestUrl = request.Url;
                string responseString = null;

                if (requestUrl.Equals("/INFO", StringComparison.OrdinalIgnoreCase))
                {
                    InfoResponse responseObj = new InfoResponse()
                    {
                        Cars = ACServer.Configuration.EntryCars.Select(c => c.Model).Distinct(),
                        Clients = ACServer.ConnectedCars.Count,
                        Country = new string[] { ACServer.GeoParams.Country, ACServer.GeoParams.CountryCode },
                        CPort = ACServer.Configuration.HttpPort,
                        Durations = ACServer.Configuration.Sessions.Select(c => c.Type == 3 ? c.Laps : c.Time),
                        Extra = ACServer.Configuration.HasExtraLap,
                        Inverted = ACServer.Configuration.InvertedGridPositions,
                        Ip = ACServer.GeoParams.Ip,
                        MaxClients = ACServer.Configuration.MaxClients,
                        Name = ACServer.Configuration.Name,
                        Pass = !string.IsNullOrEmpty(ACServer.Configuration.Password),
                        Pickup = true,
                        Pit = false,
                        Session = ACServer.CurrentSession.Id,
                        Port = ACServer.Configuration.UdpPort,
                        SessionTypes = ACServer.Configuration.Sessions.Select(s => s.Id + 1),
                        Timed = false,
                        TimeLeft = (int)ACServer.CurrentSession.TimeLeft.TotalSeconds,
                        TimeOfDay = (int)ACServer.Configuration.SunAngle,
                        Timestamp = ACServer.CurrentTime,
                        TPort = ACServer.Configuration.TcpPort,
                        Track = ACServer.Configuration.Track + (string.IsNullOrEmpty(ACServer.Configuration.TrackConfig) ? null : "-" + ACServer.Configuration.TrackConfig)
                    };

                    responseString = JsonConvert.SerializeObject(responseObj, Formatting.None, new JsonSerializerSettings { ContractResolver = new CamelCasePropertyNamesContractResolver() });
                }
                else if (requestUrl.StartsWith("/JSON", StringComparison.OrdinalIgnoreCase))
                {
                    EntryListResponse responseObj = new EntryListResponse
                    {
                        Cars = ACServer.EntryCars.Select(ec => new EntryListResponseCar { Model = ec.Model, Skin = ec.Skin, IsEntryList = true, DriverName = ec?.Client?.Name, DriverTeam = ec?.Client?.Team, IsConnected = ec.Client != null }).ToList(),
                        Features = ACServer.Features
                    };

<<<<<<< HEAD
                    var features = new List<string>();
                    if (ACServer.Configuration.Extra.UseSteamAuth)
                        features.Add("STEAM_TICKET");
                    
                    if(ACServer.Configuration.Extra.EnableWeatherFx)
                        features.Add("WEATHERFX_V1");

                    features.Add("SPECTATING_AWARE");
                    features.Add("LOWER_CLIENTS_SENDING_RATE");
                    features.Add("CLIENTS_EXCHANGE_V1");

                    responseObj.Features = features;

=======
>>>>>>> 363b1c1f
                    responseString = JsonConvert.SerializeObject(responseObj);
                }
                else if (ACServer.Configuration.Extra.EnableServerDetails && requestUrl.StartsWith("/api/details", StringComparison.OrdinalIgnoreCase))
                {
                    DetailResponse responseObj = new DetailResponse()
                    {
                        Cars = ACServer.Configuration.EntryCars.Select(c => c.Model).Distinct(),
                        Clients = ACServer.ConnectedCars.Count,
                        Country = new string[] { ACServer.GeoParams.Country, ACServer.GeoParams.CountryCode },
                        CPort = ACServer.Configuration.HttpPort,
                        Durations = ACServer.Configuration.Sessions.Select(c => c.Type == 3 ? c.Laps : c.Time * 60),
                        Extra = ACServer.Configuration.HasExtraLap,
                        Inverted = ACServer.Configuration.InvertedGridPositions,
                        Ip = ACServer.GeoParams.Ip,
                        MaxClients = ACServer.Configuration.MaxClients,
                        Name = ACServer.Configuration.Name,
                        Pass = !string.IsNullOrEmpty(ACServer.Configuration.Password),
                        Pickup = true,
                        Pit = false,
                        Session = ACServer.CurrentSession.Id,
                        Port = ACServer.Configuration.UdpPort,
                        SessionTypes = ACServer.Configuration.Sessions.Select(s => s.Id + 1),
                        Timed = false,
                        TimeLeft = (int)ACServer.CurrentSession.TimeLeft.TotalSeconds,
                        TimeOfDay = (int)ACServer.Configuration.SunAngle,
                        Timestamp = ACServer.CurrentTime,
                        TPort = ACServer.Configuration.TcpPort,
                        Track = ACServer.Configuration.Track + (string.IsNullOrEmpty(ACServer.Configuration.TrackConfig) ? null : "-" + ACServer.Configuration.TrackConfig),
                        Players = new DetailResponsePlayerList
                        {
                            Cars = ACServer.EntryCars.Select(ec => new DetailResponseCar {
                                Model = ec.Model,
                                Skin = ec.Skin,
                                IsEntryList = true,
                                DriverName = ec?.Client?.Name,
                                DriverTeam = ec?.Client?.Team,
                                DriverNation = ec?.Client?.NationCode,
                                IsConnected = ec.Client != null,
                                ID = IdFromGuid(ec?.Client?.Guid)
                            }).ToList(),
                        },
                        Until = DateTimeOffset.Now.ToUnixTimeSeconds() + (long)ACServer.CurrentSession.TimeLeft.TotalSeconds * 1000,
                        Content = ACServer.Configuration.ContentConfiguration,
                        TrackBase = ACServer.Configuration.Track,
                        City = ACServer.GeoParams.City,
                        Frequency = ACServer.Configuration.RefreshRateHz,
                        Assists = new DetailResponseAssists
                        {
                            AbsState = ACServer.Configuration.ABSAllowed,
                            TcState = ACServer.Configuration.TractionControlAllowed,
                            FuelRate = (int)(ACServer.Configuration.FuelConsumptionRate * 100),
                            DamageMultiplier = (int)(ACServer.Configuration.MechanicalDamageRate * 100),
                            TyreWearRate = (int)(ACServer.Configuration.TyreConsumptionRate * 100),
                            AllowedTyresOut = ACServer.Configuration.AllowedTyresOutCount,
                            StabilityAllowed = ACServer.Configuration.StabilityAllowed,
                            AutoclutchAllowed = ACServer.Configuration.AutoClutchAllowed,
                            TyreBlanketsAllowed = ACServer.Configuration.AllowTyreBlankets,
                            ForceVirtualMirror = ACServer.Configuration.IsVirtualMirrorForced
                        },
                        WrappedPort = ACServer.Configuration.HttpPort,
<<<<<<< HEAD
                        AmbientTemperature = ACServer.CurrentWeather.TemperatureAmbient,
                        RoadTemperature = ACServer.CurrentWeather.TemperatureRoad,
                        CurrentWeatherId = ACServer.CurrentWeather.Type.Graphics,
                        WindSpeed = (int)ACServer.CurrentWeather.WindSpeed,
                        WindDirection = ACServer.CurrentWeather.WindDirection,
                        Description = ACServer.Configuration.Extra.ServerDescription
=======
                        AmbientTemperature = ACServer.CurrentWeather.BaseTemperatureAmbient,
                        RoadTemperature = ACServer.CurrentWeather.BaseTemperatureRoad,
                        CurrentWeatherId = ACServer.CurrentWeather.Graphics,
                        // TODO change these when dynamic weather is implemented
                        WindSpeed = ACServer.CurrentWeather.WindBaseSpeedMin,
                        WindDirection = ACServer.CurrentWeather.WindBaseDirection,
                        Description = ACServer.Configuration.Extra.ServerDescription,
                        Features = ACServer.Features
>>>>>>> 363b1c1f
                    };

                    responseString = JsonConvert.SerializeObject(responseObj, Formatting.None, new JsonSerializerSettings { ContractResolver = new CamelCasePropertyNamesContractResolver() });
                }

                if (responseString != null)
                {
                    SendResponse(Response.MakeGetResponse(responseString, "application/json"));
                }
                else
                    SendResponse(Response.MakeErrorResponse());
            }
        }
    }
}<|MERGE_RESOLUTION|>--- conflicted
+++ resolved
@@ -84,22 +84,6 @@
                         Features = ACServer.Features
                     };
 
-<<<<<<< HEAD
-                    var features = new List<string>();
-                    if (ACServer.Configuration.Extra.UseSteamAuth)
-                        features.Add("STEAM_TICKET");
-                    
-                    if(ACServer.Configuration.Extra.EnableWeatherFx)
-                        features.Add("WEATHERFX_V1");
-
-                    features.Add("SPECTATING_AWARE");
-                    features.Add("LOWER_CLIENTS_SENDING_RATE");
-                    features.Add("CLIENTS_EXCHANGE_V1");
-
-                    responseObj.Features = features;
-
-=======
->>>>>>> 363b1c1f
                     responseString = JsonConvert.SerializeObject(responseObj);
                 }
                 else if (ACServer.Configuration.Extra.EnableServerDetails && requestUrl.StartsWith("/api/details", StringComparison.OrdinalIgnoreCase))
@@ -160,23 +144,13 @@
                             ForceVirtualMirror = ACServer.Configuration.IsVirtualMirrorForced
                         },
                         WrappedPort = ACServer.Configuration.HttpPort,
-<<<<<<< HEAD
                         AmbientTemperature = ACServer.CurrentWeather.TemperatureAmbient,
                         RoadTemperature = ACServer.CurrentWeather.TemperatureRoad,
                         CurrentWeatherId = ACServer.CurrentWeather.Type.Graphics,
                         WindSpeed = (int)ACServer.CurrentWeather.WindSpeed,
                         WindDirection = ACServer.CurrentWeather.WindDirection,
-                        Description = ACServer.Configuration.Extra.ServerDescription
-=======
-                        AmbientTemperature = ACServer.CurrentWeather.BaseTemperatureAmbient,
-                        RoadTemperature = ACServer.CurrentWeather.BaseTemperatureRoad,
-                        CurrentWeatherId = ACServer.CurrentWeather.Graphics,
-                        // TODO change these when dynamic weather is implemented
-                        WindSpeed = ACServer.CurrentWeather.WindBaseSpeedMin,
-                        WindDirection = ACServer.CurrentWeather.WindBaseDirection,
                         Description = ACServer.Configuration.Extra.ServerDescription,
                         Features = ACServer.Features
->>>>>>> 363b1c1f
                     };
 
                     responseString = JsonConvert.SerializeObject(responseObj, Formatting.None, new JsonSerializerSettings { ContractResolver = new CamelCasePropertyNamesContractResolver() });
