﻿<Project Sdk="Microsoft.NET.Sdk">

  <PropertyGroup>
    <OutputType>Exe</OutputType>
<<<<<<< HEAD
    <TargetFramework>net5.0</TargetFramework>
    <RuntimeIdentifiers>win-x64;linux-x64</RuntimeIdentifiers>
=======
    <TargetFramework>net6.0</TargetFramework>
    <RuntimeIdentifiers>win-x64;linux-x64</RuntimeIdentifiers>
    <LangVersion>10</LangVersion>
    <PublishDir Condition="'$(RuntimeIdentifier)' == 'linux-x64'">..\out-linux-x64\</PublishDir>
    <PublishDir Condition="'$(RuntimeIdentifier)' != 'linux-x64'">..\out-win-x64\</PublishDir>
>>>>>>> 28e8dc52
  </PropertyGroup>

  <ItemGroup>
    <PackageReference Include="App.Metrics" Version="4.3.0" />
    <PackageReference Include="App.Metrics.AspNetCore.All" Version="4.3.0" />
    <PackageReference Include="App.Metrics.Prometheus" Version="4.3.0" />
    <PackageReference Include="App.Metrics.Reporting.Console" Version="4.3.0" />
    <PackageReference Include="CommandLineParser" Version="2.9.0-preview1" />
    <PackageReference Include="CsvHelper" Version="27.1.1" />
    <PackageReference Include="Humanizer.Core" Version="2.11.10" />
    <PackageReference Include="ini-parser" Version="2.5.2">
      <NoWarn>NU1701</NoWarn>
    </PackageReference>
    <FrameworkReference Include="Microsoft.AspNetCore.App" Version="2.2.8" />
    <PackageReference Include="McMaster.NETCore.Plugins" Version="1.4.0" />
    <PackageReference Include="Microsoft.AspNetCore.Mvc.NewtonsoftJson" Version="6.0.0" />
    <PackageReference Include="NetCoreServer" Version="5.1.0" />
    <PackageReference Include="Newtonsoft.Json" Version="13.0.1" />
    <PackageReference Include="Qmmands" Version="4.0.0" />
    <PackageReference Include="Serilog" Version="2.10.1-dev-01308" />
    <PackageReference Include="Serilog.AspNetCore" Version="4.1.0" />
    <PackageReference Include="Serilog.Sinks.Console" Version="4.0.0" />
    <PackageReference Include="Serilog.Sinks.File" Version="5.0.0" />
    <PackageReference Include="SerilogTimings" Version="2.3.1-dev-00010" />
    <PackageReference Include="Supercluster.KDTree" Version="1.0.4">
      <NoWarn>NU1701</NoWarn>
    </PackageReference>
    <PackageReference Include="TimeZoneConverter" Version="3.5.0" />
    <PackageReference Include="YamlDotNet" Version="11.2.1" />
  </ItemGroup>

  <ItemGroup>
    <Reference Include="Facepunch.Steamworks.Posix" Condition="'$(RuntimeIdentifier)' == 'linux-x64'">
      <HintPath>..\Facepunch\Facepunch.Steamworks.Posix.dll</HintPath>
    </Reference>
    <Reference Include="Facepunch.Steamworks.Win64" Condition="'$(RuntimeIdentifier)' != 'linux-x64'">
      <HintPath>..\Facepunch\Facepunch.Steamworks.Win64.dll</HintPath>
    </Reference>
  </ItemGroup>

  <Target Name="SetSourceRevisionId" BeforeTargets="InitializeSourceControlInformation">
    <Exec Command="git describe --long --tags --always --dirty --abbrev=8" ConsoleToMSBuild="True" IgnoreExitCode="False">
      <Output PropertyName="SourceRevisionId" TaskParameter="ConsoleOutput" />
    </Exec>
  </Target>

</Project><|MERGE_RESOLUTION|>--- conflicted
+++ resolved
@@ -2,16 +2,11 @@
 
   <PropertyGroup>
     <OutputType>Exe</OutputType>
-<<<<<<< HEAD
-    <TargetFramework>net5.0</TargetFramework>
-    <RuntimeIdentifiers>win-x64;linux-x64</RuntimeIdentifiers>
-=======
     <TargetFramework>net6.0</TargetFramework>
     <RuntimeIdentifiers>win-x64;linux-x64</RuntimeIdentifiers>
     <LangVersion>10</LangVersion>
     <PublishDir Condition="'$(RuntimeIdentifier)' == 'linux-x64'">..\out-linux-x64\</PublishDir>
     <PublishDir Condition="'$(RuntimeIdentifier)' != 'linux-x64'">..\out-win-x64\</PublishDir>
->>>>>>> 28e8dc52
   </PropertyGroup>
 
   <ItemGroup>
