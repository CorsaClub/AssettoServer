﻿using System;
using System.IO;
using System.Net;
using System.Linq;
using System.Net.Http;
using System.Numerics;
using System.Threading;
using System.Reflection;
using System.Net.Sockets;
using System.Threading.Tasks;
using System.Collections.Generic;
using System.Security.Cryptography;
using System.Collections.Concurrent;
using AssettoServer.Commands;
using AssettoServer.Network.Udp;
using AssettoServer.Network.Tcp;
using AssettoServer.Network.Http;
using AssettoServer.Network.Packets;
using AssettoServer.Commands.TypeParsers;
using AssettoServer.Server.Configuration;
using AssettoServer.Network.Packets.Shared;
using AssettoServer.Network.Packets.Incoming;
using AssettoServer.Network.Packets.Outgoing;
using Serilog;
using Serilog.Core;
using Qmmands;
using Steamworks;
using Newtonsoft.Json;

namespace AssettoServer.Server
{
    public class ACServer
    {
        public ACServerConfiguration Configuration { get; }
        public SessionConfiguration CurrentSession { get; private set; }
        public WeatherConfiguration CurrentWeather { get; private set; }
        public float CurrentDayTime { get; private set; }
        public GeoParams GeoParams { get; private set; }

        internal ConcurrentDictionary<int, EntryCar> ConnectedCars { get; }
        internal ConcurrentDictionary<IPEndPoint, EntryCar> EndpointCars { get; }
        internal IReadOnlyList<EntryCar> EntryCars { get; }
        internal ConcurrentDictionary<string, bool> Blacklist { get; }
        internal ConcurrentDictionary<string, bool> Admins { get; }
        internal IReadOnlyDictionary<string, byte[]> TrackChecksums { get; private set; }
        internal IReadOnlyDictionary<string, byte[]> CarChecksums { get; private set; }
        internal CommandService CommandService { get; }
        internal Logger Log { get; }
        internal TcpListener TcpListener { get; set; }
        internal ACUdpServer UdpServer { get; }
        internal ACHttpServer HttpServer { get; }

        internal int StartTime { get; } = Environment.TickCount;
        internal int CurrentTime => Environment.TickCount - StartTime;
        internal long StartTime64 { get; } = Environment.TickCount64;
        internal long CurrentTime64 => Environment.TickCount64 - StartTime64;

        private SemaphoreSlim ConnectSempahore { get; }
        private HttpClient HttpClient { get; }

        public ACServer(ACServerConfiguration configuration)
        {

            Log = new LoggerConfiguration()
                .MinimumLevel.Debug()
                .WriteTo.Console()
                .WriteTo.File($"logs/{DateTime.Now:MMddyyyy_HHmmss}.txt")
                .CreateLogger();

            Log.Information("Starting server.");

            Configuration = configuration;
            EntryCars = Configuration.EntryCars.ToList();
            Log.Information("Loaded {0} cars.", EntryCars.Count);
            for (int i = 0; i < EntryCars.Count; i++)
            {
                EntryCars[i].SessionId = (byte)i;
                EntryCars[i].Server = this;
                EntryCars[i].OtherCarsLastSentUpdateTime = new long[EntryCars.Count];
            }
<<<<<<< HEAD

            CurrentDayTime = (Configuration.SunAngle + 180) / 360 * 24;
=======
                                
            CurrentDayTime = (float)(Configuration.SunAngle * (50400.0 - 46800.0) / 16.0 + 46800.0);
>>>>>>> dbae8561
            ConnectSempahore = new SemaphoreSlim(1, 1);
            ConnectedCars = new ConcurrentDictionary<int, EntryCar>();
            EndpointCars = new ConcurrentDictionary<IPEndPoint, EntryCar>();
            Blacklist = new ConcurrentDictionary<string, bool>();
            Admins = new ConcurrentDictionary<string, bool>();
            HttpServer = new ACHttpServer(this, IPAddress.Any, Configuration.HttpPort);
            UdpServer = new ACUdpServer(this, Configuration.UdpPort);
            HttpClient = new HttpClient();
            CommandService = new CommandService(new CommandServiceConfiguration
            {
                DefaultRunMode = RunMode.Parallel
            });

            CommandService.AddModules(Assembly.GetEntryAssembly());
            CommandService.AddTypeParser(new ACClientTypeParser());
            CommandService.CommandExecutionFailed += OnCommandExecutionFailed;

            string blacklistPath = "blacklist.txt";
            if (File.Exists(blacklistPath))
            {
                foreach (string guid in File.ReadAllLines(blacklistPath))
                    Blacklist[guid] = true;
            }
            else
                File.Create(blacklistPath);

            string adminsPath = "admins.txt";
            if (File.Exists(adminsPath))
            {
                foreach (string guid in File.ReadAllLines(adminsPath))
                    Admins[guid] = true;
            }
            else
                File.Create(adminsPath);

            InitializeChecksums();
        }

        public async Task StartAsync()
        {
            CurrentSession = Configuration.Sessions[0];
            CurrentSession.StartTime = DateTime.Now;
            CurrentSession.StartTimeTicks = CurrentTime;

            CurrentWeather = Configuration.Weathers[0];

            await InitializeGeoParams();

            InitializeSteam();
            _ = Task.Factory.StartNew(AcceptTcpConnectionsAsync, TaskCreationOptions.LongRunning);
            UdpServer.Start();

            if (Configuration.RegisterToLobby)
                await RegisterToLobbyAsync();


            _ = Task.Factory.StartNew(UpdateAsync, TaskCreationOptions.LongRunning);
            HttpServer.Start();
        }

        private async Task InitializeGeoParams()
        {
            HttpResponseMessage response = await HttpClient.GetAsync("http://ip-api.com/json");
            if (response.IsSuccessStatusCode)
            {
                string jsonString = await response.Content.ReadAsStringAsync();
                Dictionary<string, string> json = JsonConvert.DeserializeObject<Dictionary<string, string>>(jsonString);
                GeoParams = new GeoParams
                {
                    Ip = json["query"],
                    City = json["city"],
                    Country = json["country"],
                    CountryCode = json["countryCode"]
                };
            }
            else
            {
                Log.Information("Failed to get IP geolocation parameters.");
                GeoParams = new GeoParams();
            }
        }

        private void InitializeChecksums()
        {
            Log.Information("Initializing checksums...");

            using (MD5 md5 = MD5.Create())
            {
                Dictionary<string, byte[]> checksums = new Dictionary<string, byte[]>();

                byte[] createChecksum(string filePath)
                {
                    if (File.Exists(filePath))
                    {
                        using (FileStream fileStream = File.OpenRead(filePath))
                            return md5.ComputeHash(fileStream);
                    }

                    return null;
                }

                void addChecksum(string filePath, string name)
                {
                    byte[] checksum = createChecksum(filePath);
                    if (checksum != null)
                        checksums[name] = checksum;
                }

                void checksumDirectory(string directory)
                {
                    foreach (string dir in Directory.GetDirectories(directory))
                        checksumDirectory(dir);

                    string[] allFiles = Directory.GetFiles(directory);
                    foreach (string file in allFiles)
                    {
                        string name = Path.GetFileName(file);

                        if (name == "surfaces.ini" || name.StartsWith("models_"))
                            addChecksum(file, file.Replace("\\", "/"));
                    }
                }

                createChecksum("system/data/surfaces.ini");
                checksumDirectory("content/tracks/" + (string.IsNullOrEmpty(Configuration.TrackConfig) ? Configuration.Track : Configuration.Track + "/" + Configuration.TrackConfig));

                TrackChecksums = checksums;
                checksums = new Dictionary<string, byte[]>();

                foreach (EntryCar car in Configuration.EntryCars)
                    addChecksum($"content/cars/{car.Model}/data.acd", car.Model);

                CarChecksums = checksums;

                Log.Information("Initialized {0} checksums.", CarChecksums.Count + TrackChecksums.Count);
            }
        }

        public bool IsGuidBlacklisted(string guid)
        {
            return Blacklist.ContainsKey(guid);
        }

        public async Task AddAdminAsync(string guid)
        {
            if (Admins.TryAdd(guid, true))
            {
                await File.WriteAllLinesAsync("admins.txt", Admins.Select(p => p.Key));
                Log.Information("Id {0} has been added as an admin.", guid);
            }
        }

        public async Task RemoveAdminAsync(string guid)
        {
            if (Admins.TryRemove(guid, out _))
            {
                await File.WriteAllLinesAsync("admins.txt", Admins.Select(p => p.Key));
                Log.Information("Id {0} has been removed as an admin.", guid);
            }
        }

        public async Task<bool> TrySecureSlotAsync(ACTcpClient client, HandshakeRequest handshakeRequest)
        {
            try
            {
                await ConnectSempahore.WaitAsync();

                if (ConnectedCars.Count >= Configuration.MaxClients)
                    return false;

                for (int i = 0; i < EntryCars.Count; i++)
                {
                    EntryCar entryCar = EntryCars[i];
                    if (entryCar.Client != null && entryCar.Client.Guid == client.Guid)
                        return false;

                    if (entryCar.Client == null && handshakeRequest.RequestedCar == entryCar.Model)
                    {
                        entryCar.Reset();
                        entryCar.Client = client;
                        client.EntryCar = entryCar;
                        client.SessionId = entryCar.SessionId;
                        client.IsConnected = true;

                        if (!string.IsNullOrEmpty(handshakeRequest.Guid) && Admins.ContainsKey(handshakeRequest.Guid))
                            client.IsAdministrator = true;

                        ConnectedCars[client.SessionId] = entryCar;

                        return true;
                    }
                }
            }
            catch (Exception ex)
            {
                Console.WriteLine("Error securing slot for {0}: {1}", client.Name, ex);
                Log.Error(ex, "Error securing slot for {0}.", client.Name);
            }
            finally
            {
                ConnectSempahore.Release();
            }

            return false;
        }

        public async Task KickAsync(ACTcpClient client, KickReason reason, string reasonStr = null, bool broadcastMessage = true)
        {
            if (reasonStr != null && broadcastMessage)
                BroadcastPacket(new ChatMessage { SessionId = 255, Message = reasonStr });

            if (client != null)
            {
                Log.Information("{0} was kicked. Reason: {1}", client.Name, reasonStr);
                client.SendPacket(new KickCar { SessionId = client.SessionId, Reason = reason });
            }

            await client.DisconnectAsync();
        }

        public async ValueTask BanAsync(ACTcpClient client, KickReason reason, string reasonStr = null)
        {
            if (reasonStr != null)
                BroadcastPacket(new ChatMessage { SessionId = 255, Message = reasonStr });

            if (client != null)
            {
                Blacklist.TryAdd(client.Guid, true);

                Log.Information("{0} was banned. Reason: {1}", client.Name, reasonStr);
                await File.WriteAllLinesAsync("blacklist.txt", Blacklist.Where(p => !p.Value).Select(p => p.Key));
                client.SendPacket(new KickCar { SessionId = client.SessionId, Reason = reason });
            }

            await client.DisconnectAsync();
        }

        public async ValueTask UnbanAsync(string guid)
        {
            if (Blacklist.TryRemove(guid, out _))
                await File.WriteAllLinesAsync("blacklist.txt", Blacklist.Where(p => !p.Value).Select(p => p.Key));
        }

        public void SetWeather(WeatherConfiguration weather)
        {
            Log.Information("Weather has been set to {0}.", weather.Graphics);
            CurrentWeather = weather;

            BroadcastPacket(new WeatherUpdate
            {
                Ambient = (byte)weather.BaseTemperatureAmbient,
                Graphics = weather.Graphics,
                Road = (byte)weather.BaseTemperatureRoad,
                WindDirection = (short)weather.WindBaseDirection,
                WindSpeed = (short)weather.WindBaseSpeedMin
            });
        }

        public void SetTime(float time)
        {
            CurrentDayTime = Math.Clamp(time, 0, 86400);
            Configuration.SunAngle = (float)(16.0 * (time - 46800.0) / (50400.0 - 46800.0));

            BroadcastPacket(new SunAngleUpdate { SunAngle = Configuration.SunAngle });
        }

        public void BroadcastPacket<TPacket>(TPacket packet, ACTcpClient sender = null) where TPacket : IOutgoingNetworkPacket
        {
            if (!(packet is SunAngleUpdate))
                Log.Debug("Broadcasting {0}", typeof(TPacket).Name);

            foreach (EntryCar car in EntryCars.Where(c => c.Client != null && c.Client.HasSentFirstUpdate && sender != c.Client))
                car.Client.SendPacket(packet);
        }

        public async Task UpdateAsync()
        {
            int sleepMs = 1000 / Configuration.RefreshRateHz;
            long nextTick = Environment.TickCount64;
            byte[] buffer = new byte[2048];
            long lastLobbyUpdate = 0;
            long lastTimeUpdate = Environment.TickCount64;
            float networkDistanceSquared = (float)Math.Pow(Configuration.Extra.NetworkBubbleDistance, 2);
            int outsideNetworkBubbleUpdateRateMs = 1000 / Configuration.Extra.OutsideNetworkBubbleRefreshRateHz;

            Log.Information("Starting update loop with an update rate of {0}hz.", Configuration.RefreshRateHz);
            while (true)
            {
                try
                {
                    foreach (EntryCar fromCar in EntryCars)
                    {
                        ACTcpClient fromClient = fromCar.Client;
                        if (fromClient != null)
                        {
                            if (fromCar.HasUpdateToSend)
                            {
                                fromCar.HasUpdateToSend = false;

                                CarStatus status = fromCar.Status;

                                foreach (EntryCar toCar in EntryCars)
                                {
                                    ACTcpClient toClient = toCar.Client;
                                    if (toCar != fromCar && toClient != null && toClient.HasSentFirstUpdate)
                                    {
                                        float distance = Vector3.DistanceSquared(status.Position, toCar.TargetCar == null ? toCar.Status.Position : toCar.TargetCar.Status.Position);
                                        if (fromCar.TargetCar != null || distance > networkDistanceSquared)
                                        {
                                            if ((Environment.TickCount64 - fromCar.OtherCarsLastSentUpdateTime[toCar.SessionId]) < outsideNetworkBubbleUpdateRateMs)
                                                continue;

                                            fromCar.OtherCarsLastSentUpdateTime[toCar.SessionId] = Environment.TickCount64;
                                        }

                                        PacketWriter writer = new PacketWriter(buffer);
                                        int bytesWritten = writer.WritePacket(new PositionUpdate
                                        {
                                            SessionId = fromClient.SessionId,
                                            EngineRpm = status.EngineRpm,
                                            Gas = status.Gas,
                                            Gear = status.Gear,
                                            LastRemoteTimestamp = fromCar.LastRemoteTimestamp,
                                            Timestamp = (uint)(fromCar.Status.Timestamp - toCar.TimeOffset),
                                            NormalizedPosition = status.NormalizedPosition,
                                            PakSequenceId = status.PakSequenceId,
                                            PerformanceDelta = status.PerformanceDelta,
                                            Ping = fromCar.Ping,
                                            Position = status.Position,
                                            Rotation = status.Rotation,
                                            StatusFlag = (Configuration.Extra.ForceLights || fromCar.ForceLights) ? status.StatusFlag | 0x20 : status.StatusFlag,
                                            SteerAngle = status.SteerAngle,
                                            TyreAngularSpeedFL = status.TyreAngularSpeed[0],
                                            TyreAngularSpeedFR = status.TyreAngularSpeed[1],
                                            TyreAngularSpeedRL = status.TyreAngularSpeed[2],
                                            TyreAngularSpeedRR = status.TyreAngularSpeed[3],
                                            Velocity = status.Velocity,
                                            WheelAngle = status.WheelAngle
                                        });

                                        //await UdpClient.SendAsync(buffer, bytesWritten, toClient.UdpEndpoint);
                                        //await UdpClient.Client.SendToAsync(new ArraySegment<byte>(buffer, 0, bytesWritten), SocketFlags.None, toClient.UdpEndpoint);
                                        UdpServer.Send(toClient.UdpEndpoint, buffer, 0, bytesWritten);
                                    }
                                }
                            
                                if(fromCar.Status.Position.Y < -500 && Environment.TickCount64 - fromCar.LastFallCheckTime > 1000)
                                {
                                    fromCar.LastFallCheckTime = Environment.TickCount64;
                                    fromCar.Client?.SendCurrentSession();
                                }
                            }

                            if (fromClient.HasSentFirstUpdate && (CurrentTime - fromCar.LastPingTime) > 1000)
                            {
                                fromCar.CheckAfk();
                                fromCar.LastPingTime = CurrentTime;

                                PacketWriter writer = new PacketWriter(buffer);
                                int bytesWritten = writer.WritePacket(new PingUpdate { CurrentPing = fromCar.Ping, Time = CurrentTime });

                                UdpServer.SendAsync(fromClient.UdpEndpoint, buffer, 0, bytesWritten);

                                if (CurrentTime - fromCar.LastPongTime > 15000)
                                {
                                    Log.Information("{0} has not sent a ping response for over 15 seconds.", fromCar?.Client?.Name);
                                    _ = fromCar.Client?.DisconnectAsync();
                                }
                            }
                        }
                    }

                    if (Environment.TickCount64 - lastLobbyUpdate > 60000)
                    {
                        lastLobbyUpdate = Environment.TickCount64;
                        if (Configuration.RegisterToLobby)
                        {
                            _ = PingLobbyAsync();
                        }
                    }

                    if (Environment.TickCount64 - lastTimeUpdate > 1000)
                    {
                        CurrentDayTime += (Environment.TickCount64 - lastTimeUpdate) / 1000 * Configuration.TimeOfDayMultiplier;
                        if (CurrentDayTime <= 0)
                            CurrentDayTime = 0;
                        else if (CurrentDayTime >= 86400)
                            CurrentDayTime = 0;

                        SetTime(CurrentDayTime);
                        lastTimeUpdate = Environment.TickCount64;
                    }

                    if (CurrentSession.TimeLeft.TotalMilliseconds < 100)
                    {
                        CurrentSession.StartTime = DateTime.Now;
                        CurrentSession.StartTimeTicks = CurrentTime64;

                        foreach (EntryCar car in EntryCars.Where(c => c.Client != null))
                        {
                            car.Client.SendCurrentSession();
                            Log.Information("Restarting session for {0}.", car.Client.Name);
                        }
                    }

                    UdpServer.UpdateStatistics();

                    if (ConnectedCars.Count > 1)
                    {
                        long tickDelta;
                        do
                        {
                            long currentTick = Environment.TickCount64;
                            tickDelta = nextTick - currentTick;

                            if (tickDelta > 0)
                                await Task.Delay((int)tickDelta);
                            else if (tickDelta < -sleepMs)
                            {
                                if (tickDelta < -1000)
                                    Log.Warning("Server is running {0}ms behind.", -tickDelta);

                                nextTick = 0;
                                break;
                            }
                        } while (tickDelta > 0);

                        if (nextTick == 0)
                            nextTick = Environment.TickCount64;

                        nextTick += sleepMs;
                    }
                    else
                    {
                        nextTick = Environment.TickCount64;
                        await Task.Delay(500);
                    }
                }
                catch (Exception ex)
                {
                    Log.Error(ex, "Something went wrong while trying to do a tick update.");
                }
            }
        }

        internal async Task DisconnectClientAsync(ACTcpClient client)
        {
            try
            {
                await ConnectSempahore.WaitAsync();
                if (client.IsConnected && client.EntryCar?.Client == client && ConnectedCars.TryRemove(client.SessionId, out _))
                {
                    Log.Information("{0} has disconnected.", client.Name);

                    if (client.UdpEndpoint != null)
                        EndpointCars.TryRemove(client.UdpEndpoint, out _);

                    client.EntryCar.Client = null;
                    client.IsConnected = false;

                    if (client.HasPassedChecksum)
                        BroadcastPacket(new CarDisconnected { SessionId = client.SessionId });
                }
            }
            catch (Exception ex)
            {
                Log.Error(ex, "Error disconnecting {0}.", client?.Name);
            }
            finally
            {
                ConnectSempahore.Release();
            }
        }

        internal async ValueTask ProcessCommandAsync(ACTcpClient client, ChatMessage message)
        {
            ACCommandContext context = new ACCommandContext(this, client, message);
            IResult result = await CommandService.ExecuteAsync(message.Message, context);

            if (result is ChecksFailedResult checksFailedResult)
                context.Reply(checksFailedResult.FailedChecks[0].Result.FailureReason);
            else if (result is FailedResult failedResult)
                context.Reply(failedResult.FailureReason);
        }

        private Task OnCommandExecutionFailed(CommandExecutionFailedEventArgs e)
        {
            if (!e.Result.IsSuccessful)
            {
                (e.Context as ACCommandContext).Reply("An error occurred while executing this command.");
                Log.Error(e.Result.Exception, e.Result.FailureReason);
            }

            return Task.CompletedTask;
        }

        private async Task RegisterToLobbyAsync()
        {
            ACServerConfiguration cfg = Configuration;
            Dictionary<string, object> queryParamsDict = new Dictionary<string, object>
            {
                ["name"] = cfg.Name,
                ["port"] = cfg.UdpPort,
                ["tcp_port"] = cfg.TcpPort,
                ["max_clients"] = cfg.MaxClients,
                ["track"] = cfg.FullTrackName,
                ["cars"] = string.Join(',', cfg.EntryCars.Select(c => c.Model).Distinct()),
                ["timeofday"] = (int)cfg.SunAngle,
                ["sessions"] = string.Join(',', cfg.Sessions.Select(s => s.Type)),
                ["durations"] = string.Join(',', cfg.Sessions.Select(s => s.Type == 3 ? s.Laps : s.Time * 60)),
                ["password"] = string.IsNullOrEmpty(cfg.Password) ? "0" : cfg.Password,
                ["version"] = "202",
                ["pickup"] = "1",
                ["autoclutch"] = cfg.AutoClutchAllowed ? "1" : "0",
                ["abs"] = cfg.ABSAllowed,
                ["tc"] = cfg.TractionControlAllowed,
                ["stability"] = cfg.StabilityAllowed ? "1" : "0",
                ["legal_tyres"] = cfg.LegalTyres,
                ["fixed_setup"] = "0",
                ["timed"] = "0",
                ["extra"] = cfg.HasExtraLap ? "1" : "0",
                ["pit"] = "0",
                ["inverted"] = cfg.InvertedGridPositions
            };

            Log.Information("Registering server to lobby.");
            string queryString = string.Join('&', queryParamsDict.Select(p => $"{p.Key}={p.Value}"));
            HttpResponseMessage response = await HttpClient.GetAsync($"http://93.57.10.21/lobby.ashx/register?{queryString}");
            if (!response.IsSuccessStatusCode)
                Log.Information("Failed to register to lobby.");
        }

        private async Task PingLobbyAsync()
        {
            Dictionary<string, object> queryParamsDict = new Dictionary<string, object>
            {
                ["session"] = CurrentSession.Type,
                ["timeleft"] = (int)CurrentSession.TimeLeft.TotalSeconds,
                ["port"] = Configuration.UdpPort,
                ["clients"] = ConnectedCars.Count,
                ["track"] = Configuration.FullTrackName,
                ["pickup"] = "1"
            };

            //Console.WriteLine("Sending lobby update ping.");
            string queryString = string.Join('&', queryParamsDict.Select(p => $"{p.Key}={p.Value}"));
            HttpResponseMessage response = await HttpClient.GetAsync($"http://93.57.10.21/lobby.ashx/ping?{queryString}");
            if (!response.IsSuccessStatusCode)
                Log.Information("Failed to send lobby ping update.");
        }

        private async Task AcceptTcpConnectionsAsync()
        {
            Log.Information("Starting TCP server on port {0}.", Configuration.TcpPort);
            TcpListener = new TcpListener(IPAddress.Any, Configuration.TcpPort);
            TcpListener.Start();

            while (true)
            {
                try
                {
                    TcpClient tcpClient = await TcpListener.AcceptTcpClientAsync();
                    Log.Information("Incoming TCP connection from {0}.", tcpClient.Client.RemoteEndPoint);

                    ACTcpClient acClient = new ACTcpClient(this, tcpClient);
                    await acClient.StartAsync();
                }
                catch (Exception ex)
                {
                    Log.Error(ex, "Something went wrong while trying to accept TCP connection.");
                }
            }
        }

        private void InitializeSteam()
        {
            if (Configuration.Extra.UseSteamAuth)
            {
                var serverInit = new SteamServerInit("assettocorsa", "Assetto Corsa")
                {
                    GamePort = 9600,
                    Secure = true,
                    QueryPort = 28016
                };

                try
                {
                    SteamServer.Init(244210, serverInit);
                    SteamServer.LogOnAnonymous();
                }
                catch (Exception ex)
                {
                    Log.Fatal(ex, "Error trying to initialize SteamServer.");
                }
            }
        }
    }
}<|MERGE_RESOLUTION|>--- conflicted
+++ resolved
@@ -78,13 +78,8 @@
                 EntryCars[i].Server = this;
                 EntryCars[i].OtherCarsLastSentUpdateTime = new long[EntryCars.Count];
             }
-<<<<<<< HEAD
-
-            CurrentDayTime = (Configuration.SunAngle + 180) / 360 * 24;
-=======
                                 
             CurrentDayTime = (float)(Configuration.SunAngle * (50400.0 - 46800.0) / 16.0 + 46800.0);
->>>>>>> dbae8561
             ConnectSempahore = new SemaphoreSlim(1, 1);
             ConnectedCars = new ConcurrentDictionary<int, EntryCar>();
             EndpointCars = new ConcurrentDictionary<IPEndPoint, EntryCar>();
