﻿using System.Numerics;
using System.Reflection;
using AssettoServer.Network.Tcp;
using AssettoServer.Server;
using AssettoServer.Server.Ai.Splines;
using AssettoServer.Server.Configuration;
using AssettoServer.Server.Plugin;
using AssettoServer.Server.Weather;
using AssettoServer.Shared.Network.Packets.Outgoing;
using AssettoServer.Shared.Network.Packets.Shared;
using AssettoServer.Shared.Services;
using AutoModerationPlugin.Packets;
using JetBrains.Annotations;
using Microsoft.Extensions.Hosting;
using Serilog;

namespace AutoModerationPlugin;

[UsedImplicitly]
public class AutoModerationPlugin : CriticalBackgroundService, IAssettoServerAutostart
{
    private const double NauticalTwilight = -12.0 * Math.PI / 180.0;
    
    private readonly List<EntryCarAutoModeration> _instances = new();

    private readonly ACServerConfiguration _serverConfiguration;
    private readonly AutoModerationConfiguration _configuration;
    private readonly EntryCarManager _entryCarManager;
    private readonly SessionManager _sessionManager;
    private readonly WeatherManager _weatherManager;
    private readonly Func<EntryCar, EntryCarAutoModeration> _entryCarAutoModerationFactory;
    private readonly AiSpline? _aiSpline;

    private readonly float _laneRadiusSquared;

    public AutoModerationPlugin(AutoModerationConfiguration configuration,
        EntryCarManager entryCarManager,
        SessionManager sessionManager,
        WeatherManager weatherManager,
        ACServerConfiguration serverConfiguration,
        CSPServerScriptProvider scriptProvider,
        Func<EntryCar, EntryCarAutoModeration> entryCarAutoModerationFactory,
        IHostApplicationLifetime applicationLifetime,
        AiSpline? aiSpline = null) : base(applicationLifetime)
    {
        _configuration = configuration;
        _entryCarManager = entryCarManager;
        _sessionManager = sessionManager;
        _weatherManager = weatherManager;
        _serverConfiguration = serverConfiguration;
        _entryCarAutoModerationFactory = entryCarAutoModerationFactory;
        _aiSpline = aiSpline;

        if (aiSpline == null)
        {
            if (_configuration.WrongWayPenalty.Enabled)
            {
                throw new ConfigurationException("AutoModerationPlugin: Wrong way kick does not work with AI traffic disabled");
            }

            if (_configuration.BlockingRoadPenalty.Enabled)
            {
                throw new ConfigurationException("AutoModerationPlugin: Blocking road kick does not work with AI traffic disabled");
            }
        }
        else 
        {
            _laneRadiusSquared = MathF.Pow(_serverConfiguration.Extra.AiParams.LaneWidthMeters / 2.0f * 1.25f, 2);
        }
        
        if (_serverConfiguration.Extra.EnableClientMessages)
        {
            using var streamReader = new StreamReader(Assembly.GetExecutingAssembly().GetManifestResourceStream("AutoModerationPlugin.lua.automoderation.lua")!);
            scriptProvider.AddScript(streamReader.ReadToEnd(), "automoderation.lua");
        }
    }

    protected override async Task ExecuteAsync(CancellationToken stoppingToken)
    {
        foreach (var entryCar in _entryCarManager.EntryCars)
        {
            _instances.Add(_entryCarAutoModerationFactory(entryCar));
        }
        
        if (_configuration.NoLightsPenalty.Enabled && !_weatherManager.CurrentSunPosition.HasValue)
        {
            throw new ConfigurationException("AutoModerationPlugin: No lights kick does not work with missing track params");
        }
        
        while (!stoppingToken.IsCancellationRequested)
        {
            try
            {
                foreach (var instance in _instances)
                {
                    var client = instance.EntryCar.Client;
                    if (client == null || !client.HasSentFirstUpdate || client.IsAdministrator)
                        continue;

                    var oldFlags = instance.CurrentFlags;
                    instance.UpdateSplinePoint();

<<<<<<< HEAD
                    if (_configuration.NoLightsPenalty.Enabled)
=======
                    if (_configuration.HighPingKick.Enabled)
                    {
                        if (instance.EntryCar.Ping > _configuration.HighPingKick.MaximumPingMilliseconds)
                        {
                            instance.HighPingSeconds++;
                            
                            if (instance.HighPingSeconds > _configuration.HighPingKick.DurationSeconds)
                            {
                                _ = _entryCarManager.KickAsync(client, "high ping");
                            }
                            else if (!instance.HasSentHighPingWarning && instance.HighPingSeconds > _configuration.HighPingKick.DurationSeconds / 2)
                            {
                                instance.HasSentHighPingWarning = true;
                                client.SendPacket(new ChatMessage { SessionId = 255, Message = "You have a high ping, please fix your network connection or you will be kicked." });
                            }
                        }
                        else
                        {
                            instance.HighPingSeconds = 0;
                            instance.HasSentHighPingWarning = false;
                        }
                    }

                    if (_configuration.NoLightsKick.Enabled)
>>>>>>> 1fccd209
                    {
                        if (_weatherManager.CurrentSunPosition!.Value.Altitude < NauticalTwilight
                            && (instance.EntryCar.Status.StatusFlag & CarStatusFlags.LightsOn) == 0
                            && instance.EntryCar.Status.Velocity.LengthSquared() > _configuration.NoLightsPenalty.MinimumSpeedMs * _configuration.NoLightsPenalty.MinimumSpeedMs)
                        {
                            // Would be nice if no flag was shown when just flashing the lights
                            if (instance.NoLightSeconds > _configuration.NoLightsPenalty.IgnoreSeconds)
                            {
                                instance.CurrentFlags |= Flags.NoLights;
                            }
                            instance.NoLightSeconds++;
                            
                            if (instance.NoLightSeconds > _configuration.NoLightsPenalty.DurationSeconds)
                            {
                                if (instance.NoLightsPitCount < _configuration.NoLightsPenalty.PitsBeforeKick)
                                {
                                    TeleportToPits(client, "driving without lights");
                                    instance.NoLightsPitCount++;
                                }
                                else
                                {
                                    _ = _entryCarManager.KickAsync(client, "driving without lights");
                                }
                            }
                            else if (!instance.HasSentNoLightWarning && instance.NoLightSeconds > _configuration.NoLightsPenalty.DurationSeconds / 2)
                            {
                                instance.HasSentNoLightWarning = true;
                                client.SendPacket(
                                    instance.BlockingRoadPitCount < _configuration.BlockingRoadPenalty.PitsBeforeKick
                                        ? new ChatMessage
                                        {
                                            SessionId = 255,
                                            Message =
                                                "It is currently night, please turn on your lights or you will be teleported to pits."
                                        }
                                        : new ChatMessage
                                        {
                                            SessionId = 255,
                                            Message =
                                                "It is currently night, please turn on your lights or you will be kicked."
                                        });
                            }
                        }
                        else
                        {
                            instance.CurrentFlags &= ~Flags.NoLights;
                            instance.NoLightSeconds = 0;
                            instance.HasSentNoLightWarning = false;
                        }
                    }

                    if (_configuration.WrongWayPenalty.Enabled && _aiSpline != null)
                    {
                        if (instance.CurrentSplinePointId >= 0
                            && instance.CurrentSplinePointDistanceSquared < _laneRadiusSquared
                            && instance.EntryCar.Status.Velocity.LengthSquared() > _configuration.WrongWayPenalty.MinimumSpeedMs * _configuration.WrongWayPenalty.MinimumSpeedMs
                            && Vector3.Dot(_aiSpline.Operations.GetForwardVector(instance.CurrentSplinePointId), instance.EntryCar.Status.Velocity) < 0)
                        {
                            instance.CurrentFlags |= Flags.WrongWay;
                            
                            instance.WrongWaySeconds++;
                            if (instance.WrongWaySeconds > _configuration.WrongWayPenalty.DurationSeconds)
                            {
                                if (instance.WrongWayPitCount < _configuration.WrongWayPenalty.PitsBeforeKick)
                                {
                                    TeleportToPits(client, "driving the wrong way");
                                    instance.WrongWayPitCount++;
                                }
                                else
                                {
                                    _ = _entryCarManager.KickAsync(client, "driving the wrong way");
                                }
                            }
                            else if (!instance.HasSentWrongWayWarning && instance.WrongWaySeconds > _configuration.WrongWayPenalty.DurationSeconds / 2)
                            {
                                instance.HasSentWrongWayWarning = true;
                                client.SendPacket(
                                    instance.BlockingRoadPitCount < _configuration.BlockingRoadPenalty.PitsBeforeKick
                                        ? new ChatMessage
                                        {
                                            SessionId = 255,
                                            Message =
                                                "You are driving the wrong way! Turn around or you will be teleported to pits."
                                        }
                                        : new ChatMessage
                                        {
                                            SessionId = 255,
                                            Message =
                                                "You are driving the wrong way! Turn around or you will be kicked."
                                        });
                            }
                        }
                        else
                        {
                            instance.CurrentFlags &= ~Flags.WrongWay;
                            instance.WrongWaySeconds = 0;
                            instance.HasSentWrongWayWarning = false;
                        }
                    }

                    if (_configuration.BlockingRoadPenalty.Enabled)
                    {
                        if (instance.CurrentSplinePointDistanceSquared < _laneRadiusSquared
                            && instance.EntryCar.Status.Velocity.LengthSquared() < _configuration.BlockingRoadPenalty.MaximumSpeedMs * _configuration.BlockingRoadPenalty.MaximumSpeedMs)
                        {
                            instance.CurrentFlags |= Flags.NoParking;
                            
                            instance.BlockingRoadSeconds++;
                            if (instance.BlockingRoadSeconds > _configuration.BlockingRoadPenalty.DurationSeconds)
                            {
                                if (instance.BlockingRoadPitCount < _configuration.BlockingRoadPenalty.PitsBeforeKick)
                                {
                                    TeleportToPits(client, "blocking the road");
                                    instance.BlockingRoadPitCount++;
                                }
                                else
                                {
                                    _ = _entryCarManager.KickAsync(client, "blocking the road");
                                }
                            }
                            else if (!instance.HasSentBlockingRoadWarning && instance.BlockingRoadSeconds > _configuration.BlockingRoadPenalty.DurationSeconds / 2)
                            {
                                instance.HasSentBlockingRoadWarning = true;
                                client.SendPacket(
                                    instance.BlockingRoadPitCount < _configuration.BlockingRoadPenalty.PitsBeforeKick
                                        ? new ChatMessage
                                        {
                                            SessionId = 255,
                                            Message =
                                                "You are blocking the road! Please move or you will be teleported to pits."
                                        }
                                        : new ChatMessage
                                        {
                                            SessionId = 255,
                                            Message =
                                                "You are blocking the road! Please move or teleport to pits, or you will be kicked."
                                        });
                            }
                        }
                        else
                        {
                            instance.CurrentFlags &= ~Flags.NoParking;
                            instance.BlockingRoadSeconds = 0;
                            instance.HasSentBlockingRoadWarning = false;
                        }
                    }

                    if (_serverConfiguration.Extra.EnableClientMessages && oldFlags != instance.CurrentFlags)
                    {
                        client.SendPacket(new AutoModerationFlags
                        {
                            Flags = instance.CurrentFlags
                        });
                    }
                }
            }
            catch (Exception ex)
            {
                Log.Error(ex, "Error during auto moderation update");
            }
            finally
            {
                await Task.Delay(1000, stoppingToken);
            }
        }
    }
    
    private void TeleportToPits(ACTcpClient player, string reason)
    {
        var packet = new CurrentSessionUpdate
        {
            CurrentSession = _sessionManager.CurrentSession.Configuration,
            Grid = _sessionManager.CurrentSession.Grid,
            TrackGrip = _weatherManager.CurrentWeather.TrackGrip
        };
        player.SendPacket(packet);
        
        // _sessionManager.SendCurrentSession(player);
        player.SendPacket(new ChatMessage { SessionId = 255, Message = $"You have been teleported to the pits with the reason: {reason}" });
    }

}<|MERGE_RESOLUTION|>--- conflicted
+++ resolved
@@ -100,9 +100,7 @@
                     var oldFlags = instance.CurrentFlags;
                     instance.UpdateSplinePoint();
 
-<<<<<<< HEAD
                     if (_configuration.NoLightsPenalty.Enabled)
-=======
                     if (_configuration.HighPingKick.Enabled)
                     {
                         if (instance.EntryCar.Ping > _configuration.HighPingKick.MaximumPingMilliseconds)
@@ -127,7 +125,6 @@
                     }
 
                     if (_configuration.NoLightsKick.Enabled)
->>>>>>> 1fccd209
                     {
                         if (_weatherManager.CurrentSunPosition!.Value.Altitude < NauticalTwilight
                             && (instance.EntryCar.Status.StatusFlag & CarStatusFlags.LightsOn) == 0
