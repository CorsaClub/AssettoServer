﻿using AssettoServer.Server.Configuration;
using JetBrains.Annotations;
using YamlDotNet.Serialization;

namespace AutoModerationPlugin;

[UsedImplicitly(ImplicitUseKindFlags.Assign, ImplicitUseTargetFlags.WithMembers)]
public class AutoModerationConfiguration : IValidateConfiguration<AutoModerationConfigurationValidator>
{
<<<<<<< HEAD
    [YamlMember(Description = "Penalise players driving the wrong way. AI has to enabled for this to work")]
    public WrongWayPenaltyConfiguration WrongWayPenalty { get; init; } = new();
    [YamlMember(Description = "Penalise players driving without lights during the night")]
    public NoLightsPenaltyConfiguration NoLightsPenalty { get; init; } = new();
    [YamlMember(Description = "Penalise players blocking the road. AI has to be enabled for this to work")]
    public BlockingRoadPenaltyConfiguration BlockingRoadPenalty { get; init; } = new();
}

[UsedImplicitly(ImplicitUseKindFlags.Assign, ImplicitUseTargetFlags.WithMembers)]
public class WrongWayPenaltyConfiguration
=======
    [YamlMember(Description = "Kick players with a high ping")]
    public HighPingKickConfiguration HighPingKick { get; init; } = new();
    [YamlMember(Description = "Kick players driving the wrong way. AI has to enabled for this to work")]
    public WrongWayKickConfiguration WrongWayKick { get; init; } = new();
    [YamlMember(Description = "Kick players driving without lights during the night")]
    public NoLightsKickConfiguration NoLightsKick { get; init; } = new();
    [YamlMember(Description = "Kick players blocking the road. AI has to be enabled for this to work")]
    public BlockingRoadKickConfiguration BlockingRoadKick { get; init; } = new();
}

[UsedImplicitly(ImplicitUseKindFlags.Assign, ImplicitUseTargetFlags.WithMembers)]
public class HighPingKickConfiguration
{
    [YamlMember(Description = "Set to true to enable")]
    public bool Enabled = false;
    [YamlMember(Description = "Time after the player gets kicked. A warning will be sent in chat after half this time")]
    public int DurationSeconds = 20;
    [YamlMember(Description = "Players having a lower ping will not be kicked")]
    public int MaximumPingMilliseconds = 500;
}

[UsedImplicitly(ImplicitUseKindFlags.Assign, ImplicitUseTargetFlags.WithMembers)]
public class WrongWayKickConfiguration
>>>>>>> 1fccd209
{
    [YamlMember(Description = "Set to true to enable")]
    public bool Enabled { get; set; } = false;
    [YamlMember(Description = "Time after the player gets kicked. A warning will be sent in chat after half this time")]
    public int DurationSeconds { get; set; } = 20;
    [YamlMember(Description = "Players driving slower than this speed will not be kicked")]
    public int MinimumSpeedKph { get; set; } = 20;
    [YamlMember(Description = "The amount of times a player will be send to pits before being kicked")]
    public int PitsBeforeKick { get; set; } = 2;

    [YamlIgnore] public float MinimumSpeedMs => MinimumSpeedKph / 3.6f;
}

[UsedImplicitly(ImplicitUseKindFlags.Assign, ImplicitUseTargetFlags.WithMembers)]
public class NoLightsPenaltyConfiguration
{
    [YamlMember(Description = "Set to true to enable")]
    public bool Enabled { get; set; } = false;
    [YamlMember(Description = "Time in which no warning or signs will be sent")]
    public int IgnoreSeconds { get; set; } = 2;
    [YamlMember(Description = "Time after the player gets kicked. A warning will be sent in chat after half this time")]
    public int DurationSeconds { get; set; } = 60;
    [YamlMember(Description = "Players driving slower than this speed will not be kicked")]
    public int MinimumSpeedKph { get; set; } = 20;
    [YamlMember(Description = "The amount of times a player will be send to pits before being kicked")]
    public int PitsBeforeKick { get; set; } = 2;
    
    [YamlIgnore] public float MinimumSpeedMs => MinimumSpeedKph / 3.6f;
}

[UsedImplicitly(ImplicitUseKindFlags.Assign, ImplicitUseTargetFlags.WithMembers)]
public class BlockingRoadPenaltyConfiguration
{
    [YamlMember(Description = "Set to true to enable")]
    public bool Enabled { get; set; } = false;
    [YamlMember(Description = "Time after the player gets kicked. A warning will be sent in chat after half this time")]
    public int DurationSeconds { get; set; } = 30;
    [YamlMember(Description = "Players driving faster than this speed will not be kicked")]
    public int MaximumSpeedKph { get; set; } = 5;
    [YamlMember(Description = "The amount of times a player will be send to pits before being kicked")]
    public int PitsBeforeKick { get; set; } = 2;
    
    [YamlIgnore] public float MaximumSpeedMs => MaximumSpeedKph / 3.6f;
}<|MERGE_RESOLUTION|>--- conflicted
+++ resolved
@@ -7,26 +7,14 @@
 [UsedImplicitly(ImplicitUseKindFlags.Assign, ImplicitUseTargetFlags.WithMembers)]
 public class AutoModerationConfiguration : IValidateConfiguration<AutoModerationConfigurationValidator>
 {
-<<<<<<< HEAD
+    [YamlMember(Description = "Kick players with a high ping")]
+    public HighPingKickConfiguration HighPingKick { get; init; } = new();
     [YamlMember(Description = "Penalise players driving the wrong way. AI has to enabled for this to work")]
     public WrongWayPenaltyConfiguration WrongWayPenalty { get; init; } = new();
     [YamlMember(Description = "Penalise players driving without lights during the night")]
     public NoLightsPenaltyConfiguration NoLightsPenalty { get; init; } = new();
     [YamlMember(Description = "Penalise players blocking the road. AI has to be enabled for this to work")]
     public BlockingRoadPenaltyConfiguration BlockingRoadPenalty { get; init; } = new();
-}
-
-[UsedImplicitly(ImplicitUseKindFlags.Assign, ImplicitUseTargetFlags.WithMembers)]
-public class WrongWayPenaltyConfiguration
-=======
-    [YamlMember(Description = "Kick players with a high ping")]
-    public HighPingKickConfiguration HighPingKick { get; init; } = new();
-    [YamlMember(Description = "Kick players driving the wrong way. AI has to enabled for this to work")]
-    public WrongWayKickConfiguration WrongWayKick { get; init; } = new();
-    [YamlMember(Description = "Kick players driving without lights during the night")]
-    public NoLightsKickConfiguration NoLightsKick { get; init; } = new();
-    [YamlMember(Description = "Kick players blocking the road. AI has to be enabled for this to work")]
-    public BlockingRoadKickConfiguration BlockingRoadKick { get; init; } = new();
 }
 
 [UsedImplicitly(ImplicitUseKindFlags.Assign, ImplicitUseTargetFlags.WithMembers)]
@@ -41,8 +29,7 @@
 }
 
 [UsedImplicitly(ImplicitUseKindFlags.Assign, ImplicitUseTargetFlags.WithMembers)]
-public class WrongWayKickConfiguration
->>>>>>> 1fccd209
+public class WrongWayPenaltyConfiguration
 {
     [YamlMember(Description = "Set to true to enable")]
     public bool Enabled { get; set; } = false;
